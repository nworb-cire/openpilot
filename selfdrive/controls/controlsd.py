#!/usr/bin/env python3
import os
import math
from typing import SupportsFloat

from cereal import car, log
from common.numpy_fast import clip
from common.realtime import sec_since_boot, config_realtime_process, Priority, Ratekeeper, DT_CTRL
from common.profiler import Profiler
from common.params import Params, put_nonblocking
import cereal.messaging as messaging
from common.conversions import Conversions as CV
from panda import ALTERNATIVE_EXPERIENCE
from system.swaglog import cloudlog
from system.version import get_short_branch
from selfdrive.boardd.boardd import can_list_to_can_capnp
from selfdrive.car.car_helpers import get_car, get_startup_event, get_one_can
from selfdrive.controls.lib.lane_planner import CAMERA_OFFSET
from selfdrive.controls.lib.drive_helpers import V_CRUISE_INITIAL, update_v_cruise, initialize_v_cruise
from selfdrive.controls.lib.drive_helpers import get_lag_adjusted_curvature
from selfdrive.controls.lib.latcontrol import LatControl
from selfdrive.controls.lib.longcontrol import LongControl
from selfdrive.controls.lib.latcontrol_pid import LatControlPID
from selfdrive.controls.lib.latcontrol_indi import LatControlINDI
from selfdrive.controls.lib.latcontrol_angle import LatControlAngle
from selfdrive.controls.lib.latcontrol_torque import LatControlTorque
from selfdrive.controls.lib.events import Events, ET
from selfdrive.controls.lib.alertmanager import AlertManager, set_offroad_alert
from selfdrive.controls.lib.vehicle_model import VehicleModel
from selfdrive.locationd.calibrationd import Calibration
from system.hardware import HARDWARE
from selfdrive.manager.process_config import managed_processes

SOFT_DISABLE_TIME = 3  # seconds
LDW_MIN_SPEED = 31 * CV.MPH_TO_MS
LANE_DEPARTURE_THRESHOLD = 0.1

REPLAY = "REPLAY" in os.environ
SIMULATION = "SIMULATION" in os.environ
NOSENSOR = "NOSENSOR" in os.environ
IGNORE_PROCESSES = {"uploader", "deleter", "loggerd", "logmessaged", "tombstoned", "statsd",
                    "logcatd", "proclogd", "clocksd", "updated", "timezoned", "manage_athenad", "laikad"} | \
                   {k for k, v in managed_processes.items() if not v.enabled}

ThermalStatus = log.DeviceState.ThermalStatus
State = log.ControlsState.OpenpilotState
PandaType = log.PandaState.PandaType
Desire = log.LateralPlan.Desire
LaneChangeState = log.LateralPlan.LaneChangeState
LaneChangeDirection = log.LateralPlan.LaneChangeDirection
EventName = car.CarEvent.EventName
ButtonEvent = car.CarState.ButtonEvent
ButtonType = car.CarState.ButtonEvent.Type
SafetyModel = car.CarParams.SafetyModel

IGNORED_SAFETY_MODES = (SafetyModel.silent, SafetyModel.noOutput)
CSID_MAP = {"1": EventName.roadCameraError, "2": EventName.wideRoadCameraError, "0": EventName.driverCameraError}
ACTUATOR_FIELDS = tuple(car.CarControl.Actuators.schema.fields.keys())
ACTIVE_STATES = (State.enabled, State.softDisabling, State.overriding)
ENABLED_STATES = (State.preEnabled, *ACTIVE_STATES)


class Controls:
  def __init__(self, sm=None, pm=None, can_sock=None, CI=None):
    config_realtime_process(4, Priority.CTRL_HIGH)

    # Ensure the current branch is cached, otherwise the first iteration of controlsd lags
    self.branch = get_short_branch("")

    # Setup sockets
    self.pm = pm
    if self.pm is None:
      self.pm = messaging.PubMaster(['sendcan', 'controlsState', 'carState',
                                     'carControl', 'carEvents', 'carParams'])

    self.camera_packets = ["roadCameraState", "driverCameraState", "wideRoadCameraState"]

    self.can_sock = can_sock
    if can_sock is None:
      can_timeout = None if os.environ.get('NO_CAN_TIMEOUT', False) else 20
      self.can_sock = messaging.sub_sock('can', timeout=can_timeout)

    self.log_sock = messaging.sub_sock('androidLog')

    if CI is None:
      # wait for one pandaState and one CAN packet
      print("Waiting for CAN messages...")
      get_one_can(self.can_sock)

      self.CI, self.CP = get_car(self.can_sock, self.pm.sock['sendcan'])
    else:
      self.CI, self.CP = CI, CI.CP

    params = Params()
    self.joystick_mode = params.get_bool("JoystickDebugMode") or (self.CP.notCar and sm is None)
    joystick_packet = ['testJoystick'] if self.joystick_mode else []

    self.sm = sm
    if self.sm is None:
      ignore = []
      if SIMULATION:
        ignore += ['driverCameraState', 'managerState']
      if params.get_bool('WideCameraOnly'):
        ignore += ['roadCameraState']
      self.sm = messaging.SubMaster(['deviceState', 'pandaStates', 'peripheralState', 'modelV2', 'liveCalibration',
                                     'driverMonitoringState', 'longitudinalPlan', 'lateralPlan', 'liveLocationKalman',
                                     'managerState', 'liveParameters', 'radarState'] + self.camera_packets + joystick_packet,
                                    ignore_alive=ignore, ignore_avg_freq=['radarState', 'longitudinalPlan'])

    # set alternative experiences from parameters
    self.disengage_on_accelerator = params.get_bool("DisengageOnAccelerator")
    self.CP.alternativeExperience = 0
    if not self.disengage_on_accelerator:
      self.CP.alternativeExperience |= ALTERNATIVE_EXPERIENCE.DISABLE_DISENGAGE_ON_GAS

    if self.CP.dashcamOnly and params.get_bool("DashcamOverride"):
      self.CP.dashcamOnly = False

    # read params
    self.is_metric = params.get_bool("IsMetric")
    self.is_ldw_enabled = params.get_bool("IsLdwEnabled")
    openpilot_enabled_toggle = params.get_bool("OpenpilotEnabledToggle")
    passive = params.get_bool("Passive") or not openpilot_enabled_toggle

    # detect sound card presence and ensure successful init
    sounds_available = HARDWARE.get_sound_card_online()

    car_recognized = self.CP.carName != 'mock'

    controller_available = self.CI.CC is not None and not passive and not self.CP.dashcamOnly
    self.read_only = not car_recognized or not controller_available or self.CP.dashcamOnly
    if self.read_only:
      safety_config = car.CarParams.SafetyConfig.new_message()
      safety_config.safetyModel = car.CarParams.SafetyModel.noOutput
      self.CP.safetyConfigs = [safety_config]

    # Write CarParams for radard
    cp_bytes = self.CP.to_bytes()
    params.put("CarParams", cp_bytes)
    put_nonblocking("CarParamsCache", cp_bytes)

    self.CC = car.CarControl.new_message()
    self.CS_prev = car.CarState.new_message()
    self.AM = AlertManager()
    self.events = Events()

    self.LoC = LongControl(self.CP)
    self.VM = VehicleModel(self.CP)

    self.LaC: LatControl
    if self.CP.steerControlType == car.CarParams.SteerControlType.angle:
      self.LaC = LatControlAngle(self.CP, self.CI)
    elif self.CP.lateralTuning.which() == 'pid':
      self.LaC = LatControlPID(self.CP, self.CI)
    elif self.CP.lateralTuning.which() == 'indi':
      self.LaC = LatControlINDI(self.CP, self.CI)
    elif self.CP.lateralTuning.which() == 'torque':
      self.LaC = LatControlTorque(self.CP, self.CI)

    self.initialized = False
    self.state = State.disabled
    self.enabled = False
    self.active = False
    self.can_rcv_timeout = False
    self.soft_disable_timer = 0
    self.v_cruise_kph = V_CRUISE_INITIAL
    self.v_cruise_cluster_kph = V_CRUISE_INITIAL
    self.v_cruise_kph_last = 0
    self.mismatch_counter = 0
    self.cruise_mismatch_counter = 0
    self.can_rcv_timeout_counter = 0
    self.last_blinker_frame = 0
    self.distance_traveled = 0
    self.last_functional_fan_frame = 0
    self.events_prev = []
    self.current_alert_types = [ET.PERMANENT]
    self.logged_comm_issue = None
    self.button_timers = {ButtonEvent.Type.decelCruise: 0, ButtonEvent.Type.accelCruise: 0}
    self.last_actuators = car.CarControl.Actuators.new_message()
    self.steer_limited = False
    self.desired_curvature = 0.0
    self.desired_curvature_rate = 0.0

    # TODO: no longer necessary, aside from process replay
    self.sm['liveParameters'].valid = True

    self.startup_event = get_startup_event(car_recognized, controller_available, len(self.CP.carFw) > 0)

    if not sounds_available:
      self.events.add(EventName.soundsUnavailable, static=True)
    if not car_recognized:
      self.events.add(EventName.carUnrecognized, static=True)
      if len(self.CP.carFw) > 0:
        set_offroad_alert("Offroad_CarUnrecognized", True)
      else:
        set_offroad_alert("Offroad_NoFirmware", True)
    elif self.read_only:
      self.events.add(EventName.dashcamMode, static=True)
    elif self.joystick_mode:
      self.events.add(EventName.joystickDebug, static=True)
      self.startup_event = None

    # controlsd is driven by can recv, expected at 100Hz
    self.rk = Ratekeeper(100, print_delay_threshold=None)
    self.prof = Profiler(False)  # off by default

  def set_initial_state(self):
    if REPLAY:
      controls_state = Params().get("ReplayControlsState")
      if controls_state is not None:
        controls_state = log.ControlsState.from_bytes(controls_state)
        self.v_cruise_kph = controls_state.vCruise

      if self.sm['pandaStates'][0].controlsAllowed:
        self.state = State.enabled

  def update_events(self, CS):
    """Compute carEvents from carState"""

    self.events.clear()

    # Add startup event
    if self.startup_event is not None:
      self.events.add(self.startup_event)
      self.startup_event = None

    # Don't add any more events if not initialized
    if not self.initialized:
      self.events.add(EventName.controlsInitializing)
      return

    # Block resume if cruise never previously enabled
    resume_pressed = any(be.type in (ButtonType.accelCruise, ButtonType.resumeCruise) for be in CS.buttonEvents)
    if not self.CP.pcmCruise and self.v_cruise_kph == V_CRUISE_INITIAL and resume_pressed:
      self.events.add(EventName.resumeBlocked)

    # Disable on rising edge of accelerator or brake. Also disable on brake when speed > 0
    if (CS.gasPressed and not self.CS_prev.gasPressed and self.disengage_on_accelerator) or \
      (CS.brakePressed and (not self.CS_prev.brakePressed or not CS.standstill)):
      self.events.add(EventName.pedalPressed)

    if CS.gasPressed:
      self.events.add(EventName.pedalPressedPreEnable if self.disengage_on_accelerator else
                      EventName.gasPressedOverride)

    if not self.CP.notCar:
      self.events.add_from_msg(self.sm['driverMonitoringState'].events)

    # Add car events, ignore if CAN isn't valid
    if CS.canValid:
      self.events.add_from_msg(CS.events)

    # Create events for temperature, disk space, and memory
    if self.sm['deviceState'].thermalStatus >= ThermalStatus.red:
      self.events.add(EventName.overheat)
    if self.sm['deviceState'].freeSpacePercent < 7 and not SIMULATION:
      # under 7% of space free no enable allowed
      self.events.add(EventName.outOfSpace)
    # TODO: make tici threshold the same
    if self.sm['deviceState'].memoryUsagePercent > 90 and not SIMULATION:
      self.events.add(EventName.lowMemory)

    # TODO: enable this once loggerd CPU usage is more reasonable
    #cpus = list(self.sm['deviceState'].cpuUsagePercent)
    #if max(cpus, default=0) > 95 and not SIMULATION:
    #  self.events.add(EventName.highCpuUsage)

    # Alert if fan isn't spinning for 5 seconds
    if self.sm['peripheralState'].pandaType == PandaType.dos:
      if self.sm['peripheralState'].fanSpeedRpm == 0 and self.sm['deviceState'].fanSpeedPercentDesired > 50:
        if (self.sm.frame - self.last_functional_fan_frame) * DT_CTRL > 5.0:
          self.events.add(EventName.fanMalfunction)
      else:
        self.last_functional_fan_frame = self.sm.frame

    # Handle calibration status
    cal_status = self.sm['liveCalibration'].calStatus
    if cal_status != Calibration.CALIBRATED:
      if cal_status == Calibration.UNCALIBRATED:
        self.events.add(EventName.calibrationIncomplete)
      else:
        self.events.add(EventName.calibrationInvalid)

    # Handle lane change
    if self.sm['lateralPlan'].laneChangeState == LaneChangeState.preLaneChange:
      direction = self.sm['lateralPlan'].laneChangeDirection
      if (CS.leftBlindspot and direction == LaneChangeDirection.left) or \
         (CS.rightBlindspot and direction == LaneChangeDirection.right):
        self.events.add(EventName.laneChangeBlocked)
      else:
        if direction == LaneChangeDirection.left:
          self.events.add(EventName.preLaneChangeLeft)
        else:
          self.events.add(EventName.preLaneChangeRight)
    elif self.sm['lateralPlan'].laneChangeState in (LaneChangeState.laneChangeStarting,
                                                    LaneChangeState.laneChangeFinishing):
      self.events.add(EventName.laneChange)

    for i, pandaState in enumerate(self.sm['pandaStates']):
      # All pandas must match the list of safetyConfigs, and if outside this list, must be silent or noOutput
      if i < len(self.CP.safetyConfigs):
        safety_mismatch = pandaState.safetyModel != self.CP.safetyConfigs[i].safetyModel or \
                          pandaState.safetyParam != self.CP.safetyConfigs[i].safetyParam or \
                          pandaState.alternativeExperience != self.CP.alternativeExperience
      else:
        safety_mismatch = pandaState.safetyModel not in IGNORED_SAFETY_MODES

      if safety_mismatch or self.mismatch_counter >= 200:
        self.events.add(EventName.controlsMismatch)

      if log.PandaState.FaultType.relayMalfunction in pandaState.faults:
        self.events.add(EventName.relayMalfunction)

    # Handle HW and system malfunctions
    # Order is very intentional here. Be careful when modifying this.
    # All events here should at least have NO_ENTRY and SOFT_DISABLE.
    num_events = len(self.events)

    not_running = {p.name for p in self.sm['managerState'].processes if not p.running and p.shouldBeRunning}
    if self.sm.rcv_frame['managerState'] and (not_running - IGNORE_PROCESSES):
      self.events.add(EventName.processNotRunning)
    else:
      if not SIMULATION and not self.rk.lagging:
        if not self.sm.all_alive(self.camera_packets):
          self.events.add(EventName.cameraMalfunction)
        elif not self.sm.all_freq_ok(self.camera_packets):
          self.events.add(EventName.cameraFrameRate)
    if self.rk.lagging:
      self.events.add(EventName.controlsdLagging)
    if len(self.sm['radarState'].radarErrors) or not self.sm.all_checks(['radarState']):
      self.events.add(EventName.radarFault)
    if not self.sm.valid['pandaStates']:
      self.events.add(EventName.usbError)
    if CS.canTimeout:
      self.events.add(EventName.canBusMissing)
    elif not CS.canValid:
      self.events.add(EventName.canError)

    # generic catch-all. ideally, a more specific event should be added above instead
    has_disable_events = self.events.any(ET.NO_ENTRY) and (self.events.any(ET.SOFT_DISABLE) or self.events.any(ET.IMMEDIATE_DISABLE))
    no_system_errors = (not has_disable_events) or (len(self.events) == num_events)
    if (not self.sm.all_checks() or self.can_rcv_timeout) and no_system_errors:
      if not self.sm.all_alive():
        self.events.add(EventName.commIssue)
      elif not self.sm.all_freq_ok():
        self.events.add(EventName.commIssueAvgFreq)
      else:  # invalid or can_rcv_timeout.
        self.events.add(EventName.commIssue)

      logs = {
        'invalid': [s for s, valid in self.sm.valid.items() if not valid],
        'not_alive': [s for s, alive in self.sm.alive.items() if not alive],
        'not_freq_ok': [s for s, freq_ok in self.sm.freq_ok.items() if not freq_ok],
        'can_rcv_timeout': self.can_rcv_timeout,
      }
      if logs != self.logged_comm_issue:
        cloudlog.event("commIssue", error=True, **logs)
        self.logged_comm_issue = logs
    else:
      self.logged_comm_issue = None

    if not self.sm['liveParameters'].valid:
      self.events.add(EventName.vehicleModelInvalid)
    if not self.sm['lateralPlan'].mpcSolutionValid:
      self.events.add(EventName.plannerError)
    if not (self.sm['liveParameters'].sensorValid or self.sm['liveLocationKalman'].sensorsOK) and not NOSENSOR:
      if self.sm.frame > 5 / DT_CTRL:  # Give locationd some time to receive all the inputs
        self.events.add(EventName.sensorDataInvalid)
    if not self.sm['liveLocationKalman'].posenetOK:
      self.events.add(EventName.posenetInvalid)
    if not self.sm['liveLocationKalman'].deviceStable:
      self.events.add(EventName.deviceFalling)

    if not REPLAY:
      # Check for mismatch between openpilot and car's PCM
      cruise_mismatch = CS.cruiseState.enabled and (not self.enabled or not self.CP.pcmCruise)
      self.cruise_mismatch_counter = self.cruise_mismatch_counter + 1 if cruise_mismatch else 0
      if self.cruise_mismatch_counter > int(6. / DT_CTRL):
        self.events.add(EventName.cruiseMismatch)

    # Check for FCW
    stock_long_is_braking = self.enabled and not self.CP.openpilotLongitudinalControl and CS.aEgo < -1.25
    model_fcw = self.sm['modelV2'].meta.hardBrakePredicted and not CS.brakePressed and not stock_long_is_braking
    planner_fcw = self.sm['longitudinalPlan'].fcw and self.enabled
    if planner_fcw or model_fcw:
      self.events.add(EventName.fcw)

    for m in messaging.drain_sock(self.log_sock, wait_for_one=False):
      try:
        msg = m.androidLog.message
        if any(err in msg for err in ("ERROR_CRC", "ERROR_ECC", "ERROR_STREAM_UNDERFLOW", "APPLY FAILED")):
          csid = msg.split("CSID:")[-1].split(" ")[0]
          evt = CSID_MAP.get(csid, None)
          if evt is not None:
            self.events.add(evt)
      except UnicodeDecodeError:
        pass

    # TODO: fix simulator
    if not SIMULATION:
      if not NOSENSOR:
        if not self.sm['liveLocationKalman'].gpsOK and (self.distance_traveled > 1000):
          # Not show in first 1 km to allow for driving out of garage. This event shows after 5 minutes
          self.events.add(EventName.noGps)

      if self.sm['modelV2'].frameDropPerc > 20:
        self.events.add(EventName.modeldLagging)
      if self.sm['liveLocationKalman'].excessiveResets:
        self.events.add(EventName.localizerMalfunction)

    # Only allow engagement with brake pressed when stopped behind another stopped car
    speeds = self.sm['longitudinalPlan'].speeds
    if len(speeds) > 1:
      v_future = speeds[-1]
    else:
      v_future = 100.0
    if CS.brakePressed and v_future >= self.CP.vEgoStarting \
      and self.CP.openpilotLongitudinalControl and CS.vEgo < 0.3:
      self.events.add(EventName.noTarget)

  def data_sample(self):
    """Receive data from sockets and update carState"""

    # Update carState from CAN
    can_strs = messaging.drain_sock_raw(self.can_sock, wait_for_one=True)
    CS = self.CI.update(self.CC, can_strs)

    self.sm.update(0)

    if not self.initialized:
      all_valid = CS.canValid and self.sm.all_checks()
      timed_out = self.sm.frame * DT_CTRL > (6. if REPLAY else 3.5)
      if all_valid or timed_out or SIMULATION:
        if not self.read_only:
          self.CI.init(self.CP, self.can_sock, self.pm.sock['sendcan'])

        self.initialized = True
        self.set_initial_state()
        Params().put_bool("ControlsReady", True)

    # Check for CAN timeout
    if not can_strs:
      self.can_rcv_timeout_counter += 1
      self.can_rcv_timeout = True
    else:
      self.can_rcv_timeout = False

    # When the panda and controlsd do not agree on controls_allowed
    # we want to disengage openpilot. However the status from the panda goes through
    # another socket other than the CAN messages and one can arrive earlier than the other.
    # Therefore we allow a mismatch for two samples, then we trigger the disengagement.
    if not self.enabled:
      self.mismatch_counter = 0

    # All pandas not in silent mode must have controlsAllowed when openpilot is enabled
    if self.enabled and any(not ps.controlsAllowed for ps in self.sm['pandaStates']
           if ps.safetyModel not in IGNORED_SAFETY_MODES):
      self.mismatch_counter += 1

    self.distance_traveled += CS.vEgo * DT_CTRL

    return CS

  def state_transition(self, CS):
    """Compute conditional state transitions and execute actions on state transitions"""

    self.v_cruise_kph_last = self.v_cruise_kph
<<<<<<< HEAD
    # TODO: JJS: undo hardcoded setpoint behavior
    # if stock cruise is completely disabled, then we can use our own set speed logic
    # if not self.CP.pcmCruise:
    self.v_cruise_kph = update_v_cruise(self.v_cruise_kph, CS.vEgo, CS.gasPressed, CS.buttonEvents,
                                        self.button_timers, self.enabled, self.is_metric)
    self.v_cruise_cluster_kph = self.v_cruise_kph
    # else:
    #   if CS.cruiseState.available:
    #     self.v_cruise_kph = CS.cruiseState.speed * CV.MS_TO_KPH
    #     self.v_cruise_cluster_kph = CS.cruiseState.speedCluster * CV.MS_TO_KPH
    #   else:
    #     self.v_cruise_kph = 0
    #     self.v_cruise_cluster_kph = 0
=======

    if CS.cruiseState.available:
      # if stock cruise is completely disabled, then we can use our own set speed logic
      if not self.CP.pcmCruise:
        self.v_cruise_kph = update_v_cruise(self.v_cruise_kph, CS.vEgo, CS.gasPressed, CS.buttonEvents,
                                            self.button_timers, self.enabled, self.is_metric)
        self.v_cruise_cluster_kph = self.v_cruise_kph
      else:
        self.v_cruise_kph = CS.cruiseState.speed * CV.MS_TO_KPH
        self.v_cruise_cluster_kph = CS.cruiseState.speedCluster * CV.MS_TO_KPH
    else:
      self.v_cruise_kph = V_CRUISE_INITIAL
      self.v_cruise_cluster_kph = V_CRUISE_INITIAL
>>>>>>> 13489d09

    # decrement the soft disable timer at every step, as it's reset on
    # entrance in SOFT_DISABLING state
    self.soft_disable_timer = max(0, self.soft_disable_timer - 1)

    self.current_alert_types = [ET.PERMANENT]

    # ENABLED, SOFT DISABLING, PRE ENABLING, OVERRIDING
    if self.state != State.disabled:
      # user and immediate disable always have priority in a non-disabled state
      if self.events.any(ET.USER_DISABLE):
        self.state = State.disabled
        self.current_alert_types.append(ET.USER_DISABLE)

      elif self.events.any(ET.IMMEDIATE_DISABLE):
        self.state = State.disabled
        self.current_alert_types.append(ET.IMMEDIATE_DISABLE)

      else:
        # ENABLED
        if self.state == State.enabled:
          if self.events.any(ET.SOFT_DISABLE):
            self.state = State.softDisabling
            self.soft_disable_timer = int(SOFT_DISABLE_TIME / DT_CTRL)
            self.current_alert_types.append(ET.SOFT_DISABLE)

          elif self.events.any(ET.OVERRIDE):
            self.state = State.overriding
            self.current_alert_types.append(ET.OVERRIDE)

        # SOFT DISABLING
        elif self.state == State.softDisabling:
          if not self.events.any(ET.SOFT_DISABLE):
            # no more soft disabling condition, so go back to ENABLED
            self.state = State.enabled

          elif self.soft_disable_timer > 0:
            self.current_alert_types.append(ET.SOFT_DISABLE)

          elif self.soft_disable_timer <= 0:
            self.state = State.disabled

        # PRE ENABLING
        elif self.state == State.preEnabled:
          if self.events.any(ET.NO_ENTRY):
            self.state = State.disabled
            self.current_alert_types.append(ET.NO_ENTRY)
          elif not self.events.any(ET.PRE_ENABLE):
            self.state = State.enabled
          else:
            self.current_alert_types.append(ET.PRE_ENABLE)

        # OVERRIDING
        elif self.state == State.overriding:
          if self.events.any(ET.SOFT_DISABLE):
            self.state = State.softDisabling
            self.soft_disable_timer = int(SOFT_DISABLE_TIME / DT_CTRL)
            self.current_alert_types.append(ET.SOFT_DISABLE)
          elif not self.events.any(ET.OVERRIDE):
            self.state = State.enabled
          else:
            self.current_alert_types.append(ET.OVERRIDE)

    # DISABLED
    elif self.state == State.disabled:
      if self.events.any(ET.ENABLE):
        if self.events.any(ET.NO_ENTRY):
          self.current_alert_types.append(ET.NO_ENTRY)

        else:
          if self.events.any(ET.PRE_ENABLE):
            self.state = State.preEnabled
          elif self.events.any(ET.OVERRIDE):
            self.state = State.overriding
          else:
            self.state = State.enabled
          self.current_alert_types.append(ET.ENABLE)
          if not self.CP.pcmCruise:
            self.v_cruise_kph = initialize_v_cruise(CS.vEgo, CS.buttonEvents, self.v_cruise_kph_last)
            self.v_cruise_cluster_kph = self.v_cruise_kph

    # Check if openpilot is engaged and actuators are enabled
    self.enabled = self.state in ENABLED_STATES
    self.active = self.state in ACTIVE_STATES
    if self.active:
      self.current_alert_types.append(ET.WARNING)

  def state_control(self, CS):
    """Given the state, this function returns a CarControl packet"""

    # Update VehicleModel
    params = self.sm['liveParameters']
    x = max(params.stiffnessFactor, 0.1)
    sr = max(params.steerRatio, 0.1)
    self.VM.update_params(x, sr)

    lat_plan = self.sm['lateralPlan']
    long_plan = self.sm['longitudinalPlan']

    CC = car.CarControl.new_message()
    CC.enabled = self.enabled
    # Check which actuators can be enabled
    CC.latActive = self.active and not CS.steerFaultTemporary and not CS.steerFaultPermanent and \
                     CS.vEgo > self.CP.minSteerSpeed and not CS.standstill
    CC.longActive = self.active and not self.events.any(ET.OVERRIDE) and self.CP.openpilotLongitudinalControl

    actuators = CC.actuators
    actuators.longControlState = self.LoC.long_control_state

    if CS.leftBlinker or CS.rightBlinker:
      self.last_blinker_frame = self.sm.frame

    # State specific actions

    if not CC.latActive:
      self.LaC.reset()
    if not CC.longActive:
      self.LoC.reset(v_pid=CS.vEgo)

    if not self.joystick_mode:
      # accel PID loop
      pid_accel_limits = self.CI.get_pid_accel_limits(self.CP, CS.vEgo, self.v_cruise_kph * CV.KPH_TO_MS)
      t_since_plan = (self.sm.frame - self.sm.rcv_frame['longitudinalPlan']) * DT_CTRL
      actuators.accel, actuators.speed = self.LoC.update(CC.longActive, CS, long_plan, pid_accel_limits, t_since_plan)

      # Steering PID loop and lateral MPC
      self.desired_curvature, self.desired_curvature_rate = get_lag_adjusted_curvature(self.CP, CS.vEgo,
                                                                                       lat_plan.psis,
                                                                                       lat_plan.curvatures,
                                                                                       lat_plan.curvatureRates)
      actuators.steer, actuators.steeringAngleDeg, lac_log = self.LaC.update(CC.latActive, CS, self.VM, params,
                                                                             self.last_actuators, self.steer_limited, self.desired_curvature,
                                                                             self.desired_curvature_rate, self.sm['liveLocationKalman'])
    else:
      lac_log = log.ControlsState.LateralDebugState.new_message()
      if self.sm.rcv_frame['testJoystick'] > 0:
        if CC.longActive:
          actuators.accel = 4.0*clip(self.sm['testJoystick'].axes[0], -1, 1)

        if CC.latActive:
          steer = clip(self.sm['testJoystick'].axes[1], -1, 1)
          # max angle is 45 for angle-based cars
          actuators.steer, actuators.steeringAngleDeg = steer, steer * 45.

        lac_log.active = self.active
        lac_log.steeringAngleDeg = CS.steeringAngleDeg
        lac_log.output = actuators.steer
        lac_log.saturated = abs(actuators.steer) >= 0.9

    # Send a "steering required alert" if saturation count has reached the limit
    if lac_log.active and not CS.steeringPressed and self.CP.lateralTuning.which() == 'torque' and not self.joystick_mode:
      undershooting = abs(lac_log.desiredLateralAccel) / abs(1e-3 + lac_log.actualLateralAccel) > 1.2
      turning = abs(lac_log.desiredLateralAccel) > 1.0
      good_speed = CS.vEgo > 5
      max_torque = abs(self.last_actuators.steer) > 0.99
      if undershooting and turning and good_speed and max_torque:
        self.events.add(EventName.steerSaturated)
    elif lac_log.active and not CS.steeringPressed and lac_log.saturated:
      dpath_points = lat_plan.dPathPoints
      if len(dpath_points):
        # Check if we deviated from the path
        # TODO use desired vs actual curvature
        if self.CP.steerControlType == car.CarParams.SteerControlType.angle:
          steering_value = actuators.steeringAngleDeg
        else:
          steering_value = actuators.steer

        left_deviation = steering_value > 0 and dpath_points[0] < -0.20
        right_deviation = steering_value < 0 and dpath_points[0] > 0.20

        if left_deviation or right_deviation:
          self.events.add(EventName.steerSaturated)

    # Ensure no NaNs/Infs
    for p in ACTUATOR_FIELDS:
      attr = getattr(actuators, p)
      if not isinstance(attr, SupportsFloat):
        continue

      if not math.isfinite(attr):
        cloudlog.error(f"actuators.{p} not finite {actuators.to_dict()}")
        setattr(actuators, p, 0.0)

    return CC, lac_log

  def update_button_timers(self, buttonEvents):
    # increment timer for buttons still pressed
    for k in self.button_timers:
      if self.button_timers[k] > 0:
        self.button_timers[k] += 1

    for b in buttonEvents:
      if b.type.raw in self.button_timers:
        self.button_timers[b.type.raw] = 1 if b.pressed else 0

  def publish_logs(self, CS, start_time, CC, lac_log):
    """Send actuators and hud commands to the car, send controlsstate and MPC logging"""

    # Orientation and angle rates can be useful for carcontroller
    # Only calibrated (car) frame is relevant for the carcontroller
    orientation_value = list(self.sm['liveLocationKalman'].calibratedOrientationNED.value)
    if len(orientation_value) > 2:
      CC.orientationNED = orientation_value
    angular_rate_value = list(self.sm['liveLocationKalman'].angularVelocityCalibrated.value)
    if len(angular_rate_value) > 2:
      CC.angularVelocity = angular_rate_value

    CC.cruiseControl.cancel = CS.cruiseState.enabled and (not self.enabled or not self.CP.pcmCruise)
    if self.joystick_mode and self.sm.rcv_frame['testJoystick'] > 0 and self.sm['testJoystick'].buttons[0]:
      CC.cruiseControl.cancel = True

    speeds = self.sm['longitudinalPlan'].speeds
    if len(speeds):
      CC.cruiseControl.resume = self.enabled and CS.cruiseState.standstill and speeds[-1] > 0.1

    hudControl = CC.hudControl
    hudControl.setSpeed = float(self.v_cruise_cluster_kph * CV.KPH_TO_MS)
    hudControl.speedVisible = self.enabled
    hudControl.lanesVisible = self.enabled
    hudControl.leadVisible = self.sm['longitudinalPlan'].hasLead

    hudControl.rightLaneVisible = True
    hudControl.leftLaneVisible = True

    recent_blinker = (self.sm.frame - self.last_blinker_frame) * DT_CTRL < 5.0  # 5s blinker cooldown
    ldw_allowed = self.is_ldw_enabled and CS.vEgo > LDW_MIN_SPEED and not recent_blinker \
                    and not CC.latActive and self.sm['liveCalibration'].calStatus == Calibration.CALIBRATED

    model_v2 = self.sm['modelV2']
    desire_prediction = model_v2.meta.desirePrediction
    if len(desire_prediction) and ldw_allowed:
      right_lane_visible = self.sm['lateralPlan'].rProb > 0.5
      left_lane_visible = self.sm['lateralPlan'].lProb > 0.5
      l_lane_change_prob = desire_prediction[Desire.laneChangeLeft - 1]
      r_lane_change_prob = desire_prediction[Desire.laneChangeRight - 1]

      lane_lines = model_v2.laneLines
      l_lane_close = left_lane_visible and (lane_lines[1].y[0] > -(1.08 + CAMERA_OFFSET))
      r_lane_close = right_lane_visible and (lane_lines[2].y[0] < (1.08 - CAMERA_OFFSET))

      hudControl.leftLaneDepart = bool(l_lane_change_prob > LANE_DEPARTURE_THRESHOLD and l_lane_close)
      hudControl.rightLaneDepart = bool(r_lane_change_prob > LANE_DEPARTURE_THRESHOLD and r_lane_close)

    if hudControl.rightLaneDepart or hudControl.leftLaneDepart:
      self.events.add(EventName.ldw)

    clear_event_types = set()
    if ET.WARNING not in self.current_alert_types:
      clear_event_types.add(ET.WARNING)
    if self.enabled:
      clear_event_types.add(ET.NO_ENTRY)

    alerts = self.events.create_alerts(self.current_alert_types, [self.CP, CS, self.sm, self.is_metric, self.soft_disable_timer])
    self.AM.add_many(self.sm.frame, alerts)
    current_alert = self.AM.process_alerts(self.sm.frame, clear_event_types)
    if current_alert:
      hudControl.visualAlert = current_alert.visual_alert

    if not self.read_only and self.initialized:
      # send car controls over can
      self.last_actuators, can_sends = self.CI.apply(CC)
      self.pm.send('sendcan', can_list_to_can_capnp(can_sends, msgtype='sendcan', valid=CS.canValid))
      CC.actuatorsOutput = self.last_actuators
      self.steer_limited = abs(CC.actuators.steer - CC.actuatorsOutput.steer) > 1e-2

    force_decel = (self.sm['driverMonitoringState'].awarenessStatus < 0.) or \
                  (self.state == State.softDisabling)

    # Curvature & Steering angle
    params = self.sm['liveParameters']

    steer_angle_without_offset = math.radians(CS.steeringAngleDeg - params.angleOffsetDeg)
    curvature = -self.VM.calc_curvature(steer_angle_without_offset, CS.vEgo, params.roll)

    # controlsState
    dat = messaging.new_message('controlsState')
    dat.valid = CS.canValid
    controlsState = dat.controlsState
    if current_alert:
      controlsState.alertText1 = current_alert.alert_text_1
      controlsState.alertText2 = current_alert.alert_text_2
      controlsState.alertSize = current_alert.alert_size
      controlsState.alertStatus = current_alert.alert_status
      controlsState.alertBlinkingRate = current_alert.alert_rate
      controlsState.alertType = current_alert.alert_type
      controlsState.alertSound = current_alert.audible_alert

    controlsState.canMonoTimes = list(CS.canMonoTimes)
    controlsState.longitudinalPlanMonoTime = self.sm.logMonoTime['longitudinalPlan']
    controlsState.lateralPlanMonoTime = self.sm.logMonoTime['lateralPlan']
    controlsState.enabled = self.enabled
    controlsState.active = self.active
    controlsState.curvature = curvature
    controlsState.desiredCurvature = self.desired_curvature
    controlsState.desiredCurvatureRate = self.desired_curvature_rate
    controlsState.state = self.state
    controlsState.engageable = not self.events.any(ET.NO_ENTRY)
    controlsState.longControlState = self.LoC.long_control_state
    controlsState.vPid = float(self.LoC.v_pid)
    controlsState.vCruise = float(self.v_cruise_kph)
    controlsState.vCruiseCluster = float(self.v_cruise_cluster_kph)
    controlsState.upAccelCmd = float(self.LoC.pid.p)
    controlsState.uiAccelCmd = float(self.LoC.pid.i)
    controlsState.ufAccelCmd = float(self.LoC.pid.f)
    controlsState.cumLagMs = -self.rk.remaining * 1000.
    controlsState.startMonoTime = int(start_time * 1e9)
    controlsState.forceDecel = bool(force_decel)
    controlsState.canErrorCounter = self.can_rcv_timeout_counter

    lat_tuning = self.CP.lateralTuning.which()
    if self.joystick_mode:
      controlsState.lateralControlState.debugState = lac_log
    elif self.CP.steerControlType == car.CarParams.SteerControlType.angle:
      controlsState.lateralControlState.angleState = lac_log
    elif lat_tuning == 'pid':
      controlsState.lateralControlState.pidState = lac_log
    elif lat_tuning == 'torque':
      controlsState.lateralControlState.torqueState = lac_log
    elif lat_tuning == 'indi':
      controlsState.lateralControlState.indiState = lac_log

    self.pm.send('controlsState', dat)

    # carState
    car_events = self.events.to_msg()
    cs_send = messaging.new_message('carState')
    cs_send.valid = CS.canValid
    cs_send.carState = CS
    cs_send.carState.events = car_events
    self.pm.send('carState', cs_send)

    # carEvents - logged every second or on change
    if (self.sm.frame % int(1. / DT_CTRL) == 0) or (self.events.names != self.events_prev):
      ce_send = messaging.new_message('carEvents', len(self.events))
      ce_send.carEvents = car_events
      self.pm.send('carEvents', ce_send)
    self.events_prev = self.events.names.copy()

    # carParams - logged every 50 seconds (> 1 per segment)
    if (self.sm.frame % int(50. / DT_CTRL) == 0):
      cp_send = messaging.new_message('carParams')
      cp_send.carParams = self.CP
      self.pm.send('carParams', cp_send)

    # carControl
    cc_send = messaging.new_message('carControl')
    cc_send.valid = CS.canValid
    cc_send.carControl = CC
    self.pm.send('carControl', cc_send)

    # copy CarControl to pass to CarInterface on the next iteration
    self.CC = CC

  def step(self):
    start_time = sec_since_boot()
    self.prof.checkpoint("Ratekeeper", ignore=True)

    # Sample data from sockets and get a carState
    CS = self.data_sample()
    cloudlog.timestamp("Data sampled")
    self.prof.checkpoint("Sample")

    self.update_events(CS)
    cloudlog.timestamp("Events updated")

    if not self.read_only and self.initialized:
      # Update control state
      self.state_transition(CS)
      self.prof.checkpoint("State transition")

    # Compute actuators (runs PID loops and lateral MPC)
    CC, lac_log = self.state_control(CS)

    self.prof.checkpoint("State Control")

    # Publish data
    self.publish_logs(CS, start_time, CC, lac_log)
    self.prof.checkpoint("Sent")

    self.update_button_timers(CS.buttonEvents)
    self.CS_prev = CS

  def controlsd_thread(self):
    while True:
      self.step()
      self.rk.monitor_time()
      self.prof.display()

def main(sm=None, pm=None, logcan=None):
  controls = Controls(sm, pm, logcan)
  controls.controlsd_thread()


if __name__ == "__main__":
  main()<|MERGE_RESOLUTION|>--- conflicted
+++ resolved
@@ -11,6 +11,7 @@
 import cereal.messaging as messaging
 from common.conversions import Conversions as CV
 from panda import ALTERNATIVE_EXPERIENCE
+from selfdrive.car.gm.values import CC_ONLY_CAR
 from system.swaglog import cloudlog
 from system.version import get_short_branch
 from selfdrive.boardd.boardd import can_list_to_can_capnp
@@ -465,25 +466,10 @@
     """Compute conditional state transitions and execute actions on state transitions"""
 
     self.v_cruise_kph_last = self.v_cruise_kph
-<<<<<<< HEAD
-    # TODO: JJS: undo hardcoded setpoint behavior
-    # if stock cruise is completely disabled, then we can use our own set speed logic
-    # if not self.CP.pcmCruise:
-    self.v_cruise_kph = update_v_cruise(self.v_cruise_kph, CS.vEgo, CS.gasPressed, CS.buttonEvents,
-                                        self.button_timers, self.enabled, self.is_metric)
-    self.v_cruise_cluster_kph = self.v_cruise_kph
-    # else:
-    #   if CS.cruiseState.available:
-    #     self.v_cruise_kph = CS.cruiseState.speed * CV.MS_TO_KPH
-    #     self.v_cruise_cluster_kph = CS.cruiseState.speedCluster * CV.MS_TO_KPH
-    #   else:
-    #     self.v_cruise_kph = 0
-    #     self.v_cruise_cluster_kph = 0
-=======
 
     if CS.cruiseState.available:
       # if stock cruise is completely disabled, then we can use our own set speed logic
-      if not self.CP.pcmCruise:
+      if not self.CP.pcmCruise or self.CP.carFingerprint in CC_ONLY_CAR:
         self.v_cruise_kph = update_v_cruise(self.v_cruise_kph, CS.vEgo, CS.gasPressed, CS.buttonEvents,
                                             self.button_timers, self.enabled, self.is_metric)
         self.v_cruise_cluster_kph = self.v_cruise_kph
@@ -493,7 +479,6 @@
     else:
       self.v_cruise_kph = V_CRUISE_INITIAL
       self.v_cruise_cluster_kph = V_CRUISE_INITIAL
->>>>>>> 13489d09
 
     # decrement the soft disable timer at every step, as it's reset on
     # entrance in SOFT_DISABLING state
