from cereal import car
from common.realtime import DT_CTRL
from common.numpy_fast import interp, clip
from selfdrive.config import Conversions as CV
from selfdrive.car import apply_std_steer_torque_limits, create_gas_interceptor_command
from selfdrive.car.gm import gmcan
from selfdrive.car.gm.values import DBC, NO_ASCM, CanBus, CarControllerParams
from opendbc.can.packer import CANPacker

VisualAlert = car.CarControl.HUDControl.VisualAlert


class CarController():
  def __init__(self, dbc_name, CP, VM):
    self.start_time = 0.
    self.apply_steer_last = 0
    self.apply_gas = 0
    self.apply_brake = 0

    self.lka_steering_cmd_counter_last = -1
    self.lka_icon_status_last = (False, False)
    self.steer_rate_limited = False

    self.params = CarControllerParams(CP)

    self.packer_pt = CANPacker(DBC[CP.carFingerprint]['pt'])
    self.packer_obj = CANPacker(DBC[CP.carFingerprint]['radar'])
    self.packer_ch = CANPacker(DBC[CP.carFingerprint]['chassis'])

  def update(self, c, enabled, CS, frame, actuators,
             hud_v_cruise, hud_show_lanes, hud_show_car, hud_alert):

    P = self.params

    # Send CAN commands.
    can_sends = []

    # Steering (50Hz)
    # Avoid GM EPS faults when transmitting messages too close together: skip this transmit if we just received the
    # next Panda loopback confirmation in the current CS frame.
<<<<<<< HEAD
    #if CS.lka_steering_cmd_counter != self.lka_steering_cmd_counter_last:
    #  self.lka_steering_cmd_counter_last = CS.lka_steering_cmd_counter
    if (frame % P.STEER_STEP) == 0:
      lkas_enabled = enabled and not (CS.out.steerWarning or CS.out.steerError) and CS.out.vEgo > P.MIN_STEER_SPEED
=======
    if CS.lka_steering_cmd_counter != self.lka_steering_cmd_counter_last:
      self.lka_steering_cmd_counter_last = CS.lka_steering_cmd_counter
    elif (frame % P.STEER_STEP) == 0:
      lkas_enabled = c.active and not (CS.out.steerWarning or CS.out.steerError) and CS.out.vEgo > P.MIN_STEER_SPEED
>>>>>>> 1c31c9b7
      if lkas_enabled:
        new_steer = int(round(actuators.steer * P.STEER_MAX))
        apply_steer = apply_std_steer_torque_limits(new_steer, self.apply_steer_last, CS.out.steeringTorque, P)
        self.steer_rate_limited = new_steer != apply_steer
      else:
        apply_steer = 0

      self.apply_steer_last = apply_steer
      # GM EPS faults on any gap in received message counters. To handle transient OP/Panda safety sync issues at the
      # moment of disengaging, increment the counter based on the last message known to pass Panda safety checks.
      idx = (CS.lka_steering_cmd_counter + 1) % 4

      can_sends.append(gmcan.create_steering_control(self.packer_pt, CanBus.POWERTRAIN, apply_steer, idx, lkas_enabled))

<<<<<<< HEAD
    # TODO: All three conditions should not be required - really only last two?
    if CS.CP.carFingerprint not in NO_ASCM and CS.CP.openpilotLongitudinalControl and not CS.CP.pcmCruise:
      # Gas/regen and brakes - all at 25Hz
      if (frame % 4) == 0:
        if not enabled:
          # Stock ECU sends max regen when not enabled.
          self.apply_gas = P.MAX_ACC_REGEN
          self.apply_brake = 0
        else:
          self.apply_gas = int(round(interp(actuators.accel, P.GAS_LOOKUP_BP, P.GAS_LOOKUP_V)))
          self.apply_brake = int(round(interp(actuators.accel, P.BRAKE_LOOKUP_BP, P.BRAKE_LOOKUP_V)))

        idx = (frame // 4) % 4

        at_full_stop = enabled and CS.out.standstill
        near_stop = enabled and (CS.out.vEgo < P.NEAR_STOP_BRAKE_PHASE)
        can_sends.append(gmcan.create_friction_brake_command(self.packer_ch, CanBus.CHASSIS, self.apply_brake, idx, near_stop, at_full_stop))
        can_sends.append(gmcan.create_gas_regen_command(self.packer_pt, CanBus.POWERTRAIN, self.apply_gas, idx, enabled, at_full_stop))

      # Send dashboard UI commands (ACC status), 25hz
      if (frame % 4) == 0:
        send_fcw = hud_alert == VisualAlert.fcw
        can_sends.append(gmcan.create_acc_dashboard_command(self.packer_pt, CanBus.POWERTRAIN, enabled, hud_v_cruise * CV.MS_TO_KPH, hud_show_car, send_fcw))

      # Radar needs to know current speed and yaw rate (50hz),
      # and that ADAS is alive (10hz)
      time_and_headlights_step = 10
      tt = frame * DT_CTRL

      if frame % time_and_headlights_step == 0:
        idx = (frame // time_and_headlights_step) % 4
        can_sends.append(gmcan.create_adas_time_status(CanBus.OBSTACLE, int((tt - self.start_time) * 60), idx))
        can_sends.append(gmcan.create_adas_headlights_status(self.packer_obj, CanBus.OBSTACLE))

      speed_and_accelerometer_step = 2
      if frame % speed_and_accelerometer_step == 0:
        idx = (frame // speed_and_accelerometer_step) % 4
        can_sends.append(gmcan.create_adas_steering_status(CanBus.OBSTACLE, idx))
        can_sends.append(gmcan.create_adas_accelerometer_speed_status(CanBus.OBSTACLE, CS.out.vEgo, idx))

      if frame % P.ADAS_KEEPALIVE_STEP == 0:
        can_sends += gmcan.create_adas_keepalive(CanBus.POWERTRAIN)
    elif CS.CP.openpilotLongitudinalControl:
      # Gas/regen and brakes - all at 25Hz
      if (frame % 4) == 0:
        if not enabled:
          # Stock ECU sends max regen when not enabled.
          self.apply_gas = P.MAX_ACC_REGEN
          self.apply_brake = 0
        else:
          self.apply_gas = int(round(interp(actuators.accel, P.GAS_LOOKUP_BP, P.GAS_LOOKUP_V)))
          self.apply_brake = int(round(interp(actuators.accel, P.BRAKE_LOOKUP_BP, P.BRAKE_LOOKUP_V)))

        idx = (frame // 4) % 4

        at_full_stop = enabled and CS.out.standstill
        # near_stop = enabled and (CS.out.vEgo < P.NEAR_STOP_BRAKE_PHASE)
        # VOACC based cars have brakes on PT bus - OP won't be doing VOACC for a while
        # can_sends.append(gmcan.create_friction_brake_command(self.packer_pt, CanBus.POWERTRAIN, self.apply_brake, idx, near_stop, at_full_stop))
        
        if CS.CP.enableGasInterceptor:
          pedal_gas = clip(actuators.accel, 0., 1.) # TODO: major tuning
          can_sends.append(create_gas_interceptor_command(self.packer_pt, pedal_gas, idx))
        else:
          can_sends.append(gmcan.create_gas_regen_command(self.packer_pt, CanBus.POWERTRAIN, self.apply_gas, idx, enabled, at_full_stop))

              
=======
    # Gas/regen and brakes - all at 25Hz
    if (frame % 4) == 0:
      if not c.active:
        # Stock ECU sends max regen when not enabled.
        self.apply_gas = P.MAX_ACC_REGEN
        self.apply_brake = 0
      else:
        self.apply_gas = int(round(interp(actuators.accel, P.GAS_LOOKUP_BP, P.GAS_LOOKUP_V)))
        self.apply_brake = int(round(interp(actuators.accel, P.BRAKE_LOOKUP_BP, P.BRAKE_LOOKUP_V)))

      idx = (frame // 4) % 4

      at_full_stop = enabled and CS.out.standstill
      near_stop = enabled and (CS.out.vEgo < P.NEAR_STOP_BRAKE_PHASE)
      can_sends.append(gmcan.create_friction_brake_command(self.packer_ch, CanBus.CHASSIS, self.apply_brake, idx, near_stop, at_full_stop))
      can_sends.append(gmcan.create_gas_regen_command(self.packer_pt, CanBus.POWERTRAIN, self.apply_gas, idx, enabled, at_full_stop))

    # Send dashboard UI commands (ACC status), 25hz
    if (frame % 4) == 0:
      send_fcw = hud_alert == VisualAlert.fcw
      can_sends.append(gmcan.create_acc_dashboard_command(self.packer_pt, CanBus.POWERTRAIN, enabled, hud_v_cruise * CV.MS_TO_KPH, hud_show_car, send_fcw))

    # Radar needs to know current speed and yaw rate (50hz),
    # and that ADAS is alive (10hz)
    time_and_headlights_step = 10
    tt = frame * DT_CTRL

    if frame % time_and_headlights_step == 0:
      idx = (frame // time_and_headlights_step) % 4
      can_sends.append(gmcan.create_adas_time_status(CanBus.OBSTACLE, int((tt - self.start_time) * 60), idx))
      can_sends.append(gmcan.create_adas_headlights_status(self.packer_obj, CanBus.OBSTACLE))

    speed_and_accelerometer_step = 2
    if frame % speed_and_accelerometer_step == 0:
      idx = (frame // speed_and_accelerometer_step) % 4
      can_sends.append(gmcan.create_adas_steering_status(CanBus.OBSTACLE, idx))
      can_sends.append(gmcan.create_adas_accelerometer_speed_status(CanBus.OBSTACLE, CS.out.vEgo, idx))

    if frame % P.ADAS_KEEPALIVE_STEP == 0:
      can_sends += gmcan.create_adas_keepalive(CanBus.POWERTRAIN)

>>>>>>> 1c31c9b7
    # Show green icon when LKA torque is applied, and
    # alarming orange icon when approaching torque limit.
    # If not sent again, LKA icon disappears in about 5 seconds.
    # Conveniently, sending camera message periodically also works as a keepalive.
    lka_active = CS.lkas_status == 1
    lka_critical = lka_active and abs(actuators.steer) > 0.9
    lka_icon_status = (lka_active, lka_critical)
    if frame % P.CAMERA_KEEPALIVE_STEP == 0 or lka_icon_status != self.lka_icon_status_last:
      steer_alert = hud_alert in (VisualAlert.steerRequired, VisualAlert.ldw)
      can_sends.append(gmcan.create_lka_icon_command(CanBus.SW_GMLAN, lka_active, lka_critical, steer_alert))
      self.lka_icon_status_last = lka_icon_status

    new_actuators = actuators.copy()
    new_actuators.steer = self.apply_steer_last / P.STEER_MAX
    new_actuators.gas = self.apply_gas
    new_actuators.brake = self.apply_brake

    return new_actuators, can_sends<|MERGE_RESOLUTION|>--- conflicted
+++ resolved
@@ -38,17 +38,10 @@
     # Steering (50Hz)
     # Avoid GM EPS faults when transmitting messages too close together: skip this transmit if we just received the
     # next Panda loopback confirmation in the current CS frame.
-<<<<<<< HEAD
     #if CS.lka_steering_cmd_counter != self.lka_steering_cmd_counter_last:
     #  self.lka_steering_cmd_counter_last = CS.lka_steering_cmd_counter
     if (frame % P.STEER_STEP) == 0:
-      lkas_enabled = enabled and not (CS.out.steerWarning or CS.out.steerError) and CS.out.vEgo > P.MIN_STEER_SPEED
-=======
-    if CS.lka_steering_cmd_counter != self.lka_steering_cmd_counter_last:
-      self.lka_steering_cmd_counter_last = CS.lka_steering_cmd_counter
-    elif (frame % P.STEER_STEP) == 0:
       lkas_enabled = c.active and not (CS.out.steerWarning or CS.out.steerError) and CS.out.vEgo > P.MIN_STEER_SPEED
->>>>>>> 1c31c9b7
       if lkas_enabled:
         new_steer = int(round(actuators.steer * P.STEER_MAX))
         apply_steer = apply_std_steer_torque_limits(new_steer, self.apply_steer_last, CS.out.steeringTorque, P)
@@ -63,12 +56,11 @@
 
       can_sends.append(gmcan.create_steering_control(self.packer_pt, CanBus.POWERTRAIN, apply_steer, idx, lkas_enabled))
 
-<<<<<<< HEAD
     # TODO: All three conditions should not be required - really only last two?
     if CS.CP.carFingerprint not in NO_ASCM and CS.CP.openpilotLongitudinalControl and not CS.CP.pcmCruise:
       # Gas/regen and brakes - all at 25Hz
       if (frame % 4) == 0:
-        if not enabled:
+        if not c.active:
           # Stock ECU sends max regen when not enabled.
           self.apply_gas = P.MAX_ACC_REGEN
           self.apply_brake = 0
@@ -77,7 +69,7 @@
           self.apply_brake = int(round(interp(actuators.accel, P.BRAKE_LOOKUP_BP, P.BRAKE_LOOKUP_V)))
 
         idx = (frame // 4) % 4
-
+        # TODO: Should all instances of "enabled" be replaced with c.active?
         at_full_stop = enabled and CS.out.standstill
         near_stop = enabled and (CS.out.vEgo < P.NEAR_STOP_BRAKE_PHASE)
         can_sends.append(gmcan.create_friction_brake_command(self.packer_ch, CanBus.CHASSIS, self.apply_brake, idx, near_stop, at_full_stop))
@@ -109,7 +101,7 @@
     elif CS.CP.openpilotLongitudinalControl:
       # Gas/regen and brakes - all at 25Hz
       if (frame % 4) == 0:
-        if not enabled:
+        if not c.active:
           # Stock ECU sends max regen when not enabled.
           self.apply_gas = P.MAX_ACC_REGEN
           self.apply_brake = 0
@@ -131,49 +123,6 @@
           can_sends.append(gmcan.create_gas_regen_command(self.packer_pt, CanBus.POWERTRAIN, self.apply_gas, idx, enabled, at_full_stop))
 
               
-=======
-    # Gas/regen and brakes - all at 25Hz
-    if (frame % 4) == 0:
-      if not c.active:
-        # Stock ECU sends max regen when not enabled.
-        self.apply_gas = P.MAX_ACC_REGEN
-        self.apply_brake = 0
-      else:
-        self.apply_gas = int(round(interp(actuators.accel, P.GAS_LOOKUP_BP, P.GAS_LOOKUP_V)))
-        self.apply_brake = int(round(interp(actuators.accel, P.BRAKE_LOOKUP_BP, P.BRAKE_LOOKUP_V)))
-
-      idx = (frame // 4) % 4
-
-      at_full_stop = enabled and CS.out.standstill
-      near_stop = enabled and (CS.out.vEgo < P.NEAR_STOP_BRAKE_PHASE)
-      can_sends.append(gmcan.create_friction_brake_command(self.packer_ch, CanBus.CHASSIS, self.apply_brake, idx, near_stop, at_full_stop))
-      can_sends.append(gmcan.create_gas_regen_command(self.packer_pt, CanBus.POWERTRAIN, self.apply_gas, idx, enabled, at_full_stop))
-
-    # Send dashboard UI commands (ACC status), 25hz
-    if (frame % 4) == 0:
-      send_fcw = hud_alert == VisualAlert.fcw
-      can_sends.append(gmcan.create_acc_dashboard_command(self.packer_pt, CanBus.POWERTRAIN, enabled, hud_v_cruise * CV.MS_TO_KPH, hud_show_car, send_fcw))
-
-    # Radar needs to know current speed and yaw rate (50hz),
-    # and that ADAS is alive (10hz)
-    time_and_headlights_step = 10
-    tt = frame * DT_CTRL
-
-    if frame % time_and_headlights_step == 0:
-      idx = (frame // time_and_headlights_step) % 4
-      can_sends.append(gmcan.create_adas_time_status(CanBus.OBSTACLE, int((tt - self.start_time) * 60), idx))
-      can_sends.append(gmcan.create_adas_headlights_status(self.packer_obj, CanBus.OBSTACLE))
-
-    speed_and_accelerometer_step = 2
-    if frame % speed_and_accelerometer_step == 0:
-      idx = (frame // speed_and_accelerometer_step) % 4
-      can_sends.append(gmcan.create_adas_steering_status(CanBus.OBSTACLE, idx))
-      can_sends.append(gmcan.create_adas_accelerometer_speed_status(CanBus.OBSTACLE, CS.out.vEgo, idx))
-
-    if frame % P.ADAS_KEEPALIVE_STEP == 0:
-      can_sends += gmcan.create_adas_keepalive(CanBus.POWERTRAIN)
-
->>>>>>> 1c31c9b7
     # Show green icon when LKA torque is applied, and
     # alarming orange icon when approaching torque limit.
     # If not sent again, LKA icon disappears in about 5 seconds.
