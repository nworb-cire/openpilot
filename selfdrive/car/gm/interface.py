--- conflicted
+++ resolved
@@ -106,11 +106,6 @@
     if ret.enableGasInterceptor:
       ret.openpilotLongitudinalControl = True
 
-<<<<<<< HEAD
-    if candidate == CAR.VOLT or candidate == CAR.VOLT_NR:
-      # supports stop and go, but initial engage must be above 18mph (which include conservatism)
-      ret.minEnableSpeed = 18 * CV.MPH_TO_MS
-=======
     ret.longitudinalTuning.kpBP = [5., 35.]
     ret.longitudinalTuning.kpV = [2.4, 1.5]
     ret.longitudinalTuning.kiBP = [0.]
@@ -122,8 +117,7 @@
     # supports stop and go, but initial engage must (conservatively) be above 18mph
     ret.minEnableSpeed = 18 * CV.MPH_TO_MS
 
-    if candidate == CAR.VOLT:
->>>>>>> a9bdc792
+    if candidate == CAR.VOLT or candidate == CAR.VOLT_NR:
       ret.mass = 1607. + STD_CARGO_KG
       ret.wheelbase = 2.69
       ret.steerRatio = 17.7  # Stock 15.7, LiveParameters
@@ -137,8 +131,7 @@
       ret.lateralTuning.pid.kiV = [0.]
       ret.lateralTuning.pid.kf = 1. # get_steer_feedforward_volt()
       ret.steerActuatorDelay = 0.2
-<<<<<<< HEAD
-      
+
       if ret.enableGasInterceptor:
         #Note: Low speed, stop and go not tested. Should be fairly smooth on highway
         ret.longitudinalTuning.kpBP = [0., 35.0]
@@ -153,14 +146,7 @@
         # vEgoStarting needs to be > or == vEgoStopping to avoid state transition oscillation
         ret.stoppingControl = True
 
-
     elif candidate == CAR.MALIBU or candidate == CAR.MALIBU_NR:
-      # supports stop and go, but initial engage must be above 18mph (which include conservatism)
-      ret.minEnableSpeed = 18 * CV.MPH_TO_MS
-=======
-
-    elif candidate == CAR.MALIBU:
->>>>>>> a9bdc792
       ret.mass = 1496. + STD_CARGO_KG
       ret.wheelbase = 2.83
       ret.steerRatio = 15.8
@@ -252,9 +238,6 @@
         # ret.vEgoStopping = 0.6  # Speed at which the car goes into stopping state, when car starts requesting stopping accel
         # ret.vEgoStarting = 0.6  # Speed at which the car goes into starting state, when car starts requesting starting accel,
 
-
-      
-      
     elif candidate == CAR.EQUINOX_NR:
       ret.minEnableSpeed = 18 * CV.MPH_TO_MS
       ret.mass = 3500. * CV.LB_TO_KG + STD_CARGO_KG # (3849+3708)/2
