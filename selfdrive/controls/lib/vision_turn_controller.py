import numpy as np
import math
from cereal import log
from common.numpy_fast import interp
from common.params import Params
from common.realtime import sec_since_boot
from selfdrive.config import Conversions as CV
from selfdrive.controls.lib.lane_planner import TRAJECTORY_SIZE
from selfdrive.controls.lib.drive_helpers import V_CRUISE_MAX
from selfdrive.controls.lib.vehicle_model import VehicleModel


_MIN_V = 5.6  # Do not operate under 20km/h

<<<<<<< HEAD
_ENTERING_PRED_LAT_ACC_TH = 1.8  # Predicted Lat Acc threshold to trigger entering turn state.
_ABORT_ENTERING_PRED_LAT_ACC_TH = 1.5  # Predicted Lat Acc threshold to abort entering state if speed drops.

_TURNING_LAT_ACC_TH = 2.1  # Lat Acc threshold to trigger turning turn state.
=======
_ENTERING_PRED_LAT_ACC_TH = 1.6  # Predicted Lat Acc threshold to trigger entering turn state.
_ABORT_ENTERING_PRED_LAT_ACC_TH = 1.5  # Predicted Lat Acc threshold to abort entering state if speed drops.

_TURNING_LAT_ACC_TH = 2.2  # Lat Acc threshold to trigger turning turn state.
>>>>>>> df96c4e6

_LEAVING_LAT_ACC_TH = 1.8  # Lat Acc threshold to trigger leaving turn state.
_FINISH_LAT_ACC_TH = 1.5  # Lat Acc threshold to trigger end of turn cycle.

_EVAL_STEP = 5.  # mts. Resolution of the curvature evaluation.
_EVAL_START = 10.  # mts. Distance ahead where to start evaluating vision curvature.
_EVAL_LENGHT = 150.  # mts. Distance ahead where to stop evaluating vision curvature.
_EVAL_RANGE = np.arange(_EVAL_START, _EVAL_LENGHT, _EVAL_STEP)

<<<<<<< HEAD
_A_LAT_REG_MAX = 3.3  # Maximum lateral acceleration

# Lookup table for the minimum smooth deceleration during the ENTERING state
# depending on the actual maximum absolute lateral acceleration predicted on the turn ahead.
_ENTERING_SMOOTH_DECEL_V = [0.18, -1.]  # min decel value allowed on ENTERING state
_ENTERING_SMOOTH_DECEL_BP = [2.2, 3.7]  # absolute value of lat acc ahead

# Lookup table for the acceleration for the TURNING state
# depending on the current lateral acceleration of the vehicle.
_TURNING_ACC_V = [1.0, 0., -1.0]  # acc value
_TURNING_ACC_BP = [1.0, 2.3, 3.5]  # absolute value of current lat acc
=======
_A_LAT_REG_MAX = 3.2  # Maximum lateral acceleration

# Lookup table for the minimum smooth deceleration during the ENTERING state
# depending on the actual maximum absolute lateral acceleration predicted on the turn ahead.
_ENTERING_SMOOTH_DECEL_V = [-0.2, -1.5]  # min decel value allowed on ENTERING state
_ENTERING_SMOOTH_DECEL_BP = [2.0, 3.8]  # absolute value of lat acc ahead

# Lookup table for the acceleration for the TURNING state
# depending on the current lateral acceleration of the vehicle.
_TURNING_ACC_V = [1.0, -0.2, -1.5]  # acc value
_TURNING_ACC_BP = [1.0, 2.1, 4.1]  # absolute value of current lat acc
>>>>>>> df96c4e6

_LEAVING_ACC = 0.6  # Confortble acceleration to regain speed while leaving a turn.

_MIN_LANE_PROB = 0.6  # Minimum lanes probability to allow curvature prediction based on lanes.

# scale velocity used to determine curvature in order to provide more braking at low speed
# where the LKA torque is less capable despite low lateral acceleration.
_LOW_SPEED_SCALE_V = [1.] #increase the first value to increase low-speed vision braking; don't touch the second
_LOW_SPEED_SCALE_BP = [0.]

_DEBUG = False


def _debug(msg):
  if not _DEBUG:
    return
  print(msg)


VisionTurnControllerState = log.LongitudinalPlan.VisionTurnControllerState


def eval_lat_acc(v_ego, x_curv):
  """
  This function returns a vector with the lateral acceleration based
  for the provided speed `v_ego` evaluated over curvature vector `x_curv`
  """

  def lat_acc(curv):
    a = v_ego**2 * curv
    return a

  return np.vectorize(lat_acc)(x_curv)


def _description_for_state(turn_controller_state):
  if turn_controller_state == VisionTurnControllerState.disabled:
    return 'DISABLED'
  if turn_controller_state == VisionTurnControllerState.entering:
    return 'ENTERING'
  if turn_controller_state == VisionTurnControllerState.turning:
    return 'TURNING'
  if turn_controller_state == VisionTurnControllerState.leaving:
    return 'LEAVING'


class VisionTurnController():
  def __init__(self, CP):
    self._params = Params()
    self._CP = CP
    self._VM = VehicleModel(CP)
    self._op_enabled = False
    self._gas_pressed = False
    self._is_enabled = self._params.get_bool("TurnVisionControl")
    self._last_params_update = 0.
    self._v_cruise_setpoint = 0.
    self._v_ego = 0.
    self._a_ego = 0.
    self._a_target = 0.
    self._v_overshoot = 0.
    self._state = VisionTurnControllerState.disabled
    self._CS = None

    self._reset()

  @property
  def state(self):
    return self._state

  @state.setter
  def state(self, value):
    if value != self._state:
      _debug(f'TVC: TurnVisionController state: {_description_for_state(value)}')
      if value == VisionTurnControllerState.disabled:
        self._reset()
    self._state = value

  @property
  def a_target(self):
    return self._a_target if self.is_active else self._a_ego

  @property
  def v_turn(self):
    return self._v_overshoot if self.is_active and self._lat_acc_overshoot_ahead else self._v_ego

  @property
  def is_active(self):
    return self._state != VisionTurnControllerState.disabled

  def _reset(self):
    self._current_lat_acc = 0.
    self._current_lat_acc_no_roll = 0.
    self._max_v_for_current_curvature = 0.
    self._max_pred_lat_acc = 0.
    self._max_pred_lat_acc_no_roll = 0.
    self._v_overshoot_distance = 200.
    self._lat_acc_overshoot_ahead = False
  
  def eval_curvature(self, poly, x_vals, path_roll_poly, path_vego_poly, max_x):
    """
    This function returns a vector with the curvature based on path defined by `poly`
    evaluated on distance vector `x_vals`
    """
    max_lat_accel = 0.
    max_curvature = 0.
    # https://en.wikipedia.org/wiki/Curvature#  Local_expressions
    def curvature(x):
      nonlocal max_lat_accel, max_curvature
      a = (2 * poly[1] + 6 * poly[0] * x) / (1 + (3 * poly[0] * x**2 + 2 * poly[1] * x + poly[2])**2)**(1.5)
      if x >= max_x:
        v = self._CS.vEgo
        vf = interp(v, _LOW_SPEED_SCALE_BP, _LOW_SPEED_SCALE_V)
        rc = 0.
      else:
        v = np.polyval(path_vego_poly, x)
        vf = interp(v, _LOW_SPEED_SCALE_BP, _LOW_SPEED_SCALE_V)
        rc = self._VM.roll_compensation(np.polyval(path_roll_poly, x), v)
      c = abs(a + rc)
      la = c * (vf * v)**2
      if la > max_lat_accel:
        max_lat_accel = la
        max_curvature = c
      return c
    
    return np.array([curvature(x) for x in x_vals]), max_lat_accel, max_curvature 

  def _update_params(self):
    time = sec_since_boot()
    if time > self._last_params_update + 0.5:
      self._is_enabled = self._params.get_bool("TurnVisionControl")
      self._last_params_update = time

  def _update_calculations(self, sm):
    # Get path polynomial aproximation for curvature estimation from model data.
    path_poly = None
    model_data = sm['modelV2'] if sm.valid.get('modelV2', False) else None
    lat_planner_data = sm['lateralPlan'] if sm.valid.get('lateralPlan', False) else None
    
    # scale velocity used to determine curvature in order to provide more braking at low speed
    vf = interp(self._v_ego, _LOW_SPEED_SCALE_BP, _LOW_SPEED_SCALE_V)

    # 1. When the probability of lanes is good enough, compute polynomial from lanes as they are way more stable
    # on current mode than driving path.
    if model_data is not None and len(model_data.laneLines) == 4 and len(model_data.laneLines[0].t) == TRAJECTORY_SIZE:
      ll_x = model_data.laneLines[1].x  # left and right ll x is the same
      lll_y = np.array(model_data.laneLines[1].y)
      rll_y = np.array(model_data.laneLines[2].y)
      l_prob = model_data.laneLineProbs[1]
      r_prob = model_data.laneLineProbs[2]
      lll_std = model_data.laneLineStds[1]
      rll_std = model_data.laneLineStds[2]

      # Reduce reliance on lanelines that are too far apart or will be in a few seconds
      width_pts = rll_y - lll_y
      prob_mods = []
      for t_check in [0.0, 1.5, 3.0]:
        width_at_t = interp(t_check * (self._v_ego + 7), ll_x, width_pts)
        prob_mods.append(interp(width_at_t, [4.0, 5.0], [1.0, 0.0]))
      mod = min(prob_mods)
      l_prob *= mod
      r_prob *= mod

      # Reduce reliance on uncertain lanelines
      l_std_mod = interp(lll_std, [.15, .3], [1.0, 0.0])
      r_std_mod = interp(rll_std, [.15, .3], [1.0, 0.0])
      l_prob *= l_std_mod
      r_prob *= r_std_mod

      # Find path from lanes as the average center lane only if min probability on both lanes is above threshold.
      if l_prob > _MIN_LANE_PROB and r_prob > _MIN_LANE_PROB:
        c_y = width_pts / 2 + lll_y
        path_poly = np.polyfit(ll_x, c_y, 3)

    # 2. If not polynomial derived from lanes, then derive it from compensated driving path with lanes as
    # provided by `lateralPlanner`.
    if path_poly is None and lat_planner_data is not None and len(lat_planner_data.dPathWLinesX) > 0 \
       and lat_planner_data.dPathWLinesX[0] > 0:
      path_poly = np.polyfit(lat_planner_data.dPathWLinesX, lat_planner_data.dPathWLinesY, 3)

    # 3. If no polynomial derived from lanes or driving path, then provide a straight line poly.
    if path_poly is None:
      path_poly = np.array([0., 0., 0., 0.])
    
    # Update VehicleModel
    params = sm['liveParameters']
    x = max(params.stiffnessFactor, 0.1)
    sr = max(params.steerRatio, 0.1)
    self._VM.update_params(x, sr)
    self._CS = sm['carState']
    
    current_curvature = abs(self._VM.calc_curvature(-math.radians(self._CS.steeringAngleDeg - params.angleOffsetDeg), self._CS.vEgo, params.roll))
    self._current_lat_acc = current_curvature * (vf * self._v_ego)**2
    
    current_curvature_no_roll = abs(self._VM.calc_curvature(-math.radians(self._CS.steeringAngleDeg - params.angleOffsetDeg), self._CS.vEgo, 0.))
    self._current_lat_acc_no_roll = current_curvature_no_roll * (vf * self._v_ego)**2
    
    self._max_v_for_current_curvature = math.sqrt(_A_LAT_REG_MAX / current_curvature) if current_curvature > 0 \
      else V_CRUISE_MAX * CV.KPH_TO_MS
    
    # get model-predicted relative road roll, with current roll
    path_x = np.array(model_data.position.x)
    path_rolls = np.array(model_data.orientation.x) + params.roll
    path_roll_poly = np.polyfit(path_x, path_rolls, 3)
    
    # get model-predicted velocity
    path_vegos = np.sqrt(np.square(np.array(model_data.velocity.x)) 
                         + np.square(np.array(model_data.velocity.y))
                         + np.square(np.array(model_data.velocity.z)))
    path_vego_poly = np.polyfit(path_x, path_vegos, 3)
    
    pred_curvatures, self._max_pred_lat_acc, max_pred_curvature = self.eval_curvature(path_poly, _EVAL_RANGE, path_roll_poly, path_vego_poly, path_x[-1])
    
    pred_curvatures, self._max_pred_lat_acc_no_roll, _ = self.eval_curvature(path_poly, _EVAL_RANGE, np.array([0., 0., 0., 0.]), np.array([0., 0., 0., 0.]), path_x[-1])

    max_curvature_for_vego = _A_LAT_REG_MAX / max(vf * self._v_ego, 0.1)**2
    lat_acc_overshoot_idxs = np.nonzero(pred_curvatures >= max_curvature_for_vego)[0]
    self._lat_acc_overshoot_ahead = len(lat_acc_overshoot_idxs) > 0

    if self._lat_acc_overshoot_ahead:
      self._v_overshoot = min(math.sqrt(_A_LAT_REG_MAX / max_pred_curvature), self._v_cruise_setpoint)
      self._v_overshoot_distance = max(lat_acc_overshoot_idxs[0] * _EVAL_STEP + _EVAL_START, _EVAL_STEP)
      _debug(f'TVC: High LatAcc. Dist: {self._v_overshoot_distance:.2f}, v: {self._v_overshoot * CV.MS_TO_KPH:.2f}')

  def _state_transition(self):
    # In any case, if system is disabled or the feature is disabeld or gas is pressed, disable.
    if not self._op_enabled or not self._is_enabled or self._gas_pressed:
      self.state = VisionTurnControllerState.disabled
      return

    # DISABLED
    if self.state == VisionTurnControllerState.disabled:
      # Do not enter a turn control cycle if speed is low.
      if self._v_ego <= _MIN_V:
        pass
      # If substantial lateral acceleration is predicted ahead, then move to Entering turn state.
      elif self._max_pred_lat_acc >= _ENTERING_PRED_LAT_ACC_TH:
        self.state = VisionTurnControllerState.entering
    # ENTERING
    elif self.state == VisionTurnControllerState.entering:
      # Transition to Turning if current lateral acceleration is over the threshold.
      if self._current_lat_acc >= _TURNING_LAT_ACC_TH:
        self.state = VisionTurnControllerState.turning
      # Abort if the predicted lateral acceleration drops
      elif self._max_pred_lat_acc < _ABORT_ENTERING_PRED_LAT_ACC_TH:
        self.state = VisionTurnControllerState.disabled
    # TURNING
    elif self.state == VisionTurnControllerState.turning:
      # Transition to Leaving if current lateral acceleration drops drops below threshold.
      if self._current_lat_acc <= _LEAVING_LAT_ACC_TH:
        self.state = VisionTurnControllerState.leaving
    # LEAVING
    elif self.state == VisionTurnControllerState.leaving:
      # Transition back to Turning if current lateral acceleration goes back over the threshold.
      if self._current_lat_acc >= _TURNING_LAT_ACC_TH:
        self.state = VisionTurnControllerState.turning
      # Finish if current lateral acceleration goes below threshold.
      elif self._current_lat_acc < _FINISH_LAT_ACC_TH:
        self.state = VisionTurnControllerState.disabled
        
    if self.state != VisionTurnControllerState.turning and self._current_lat_acc >= _TURNING_LAT_ACC_TH:
        self.state = VisionTurnControllerState.turning

  def _update_solution(self):
    # DISABLED
    if self.state == VisionTurnControllerState.disabled:
      # when not overshooting, calculate v_turn as the speed at the prediction horizon when following
        # the smooth deceleration.
      a_target = self._a_ego
    # ENTERING
    elif self.state == VisionTurnControllerState.entering:
      # when not overshooting, target a smooth deceleration in preparation for a sharp turn to come.
      a_target = interp(self._max_pred_lat_acc, _ENTERING_SMOOTH_DECEL_BP, _ENTERING_SMOOTH_DECEL_V)
      if self._lat_acc_overshoot_ahead:
        # when overshooting, target the acceleration needed to achieve the overshoot speed at
        # the required distance
        a_target = min((self._v_overshoot**2 - self._v_ego**2) / (2 * self._v_overshoot_distance), a_target)
      _debug(f'TVC Entering: Overshooting: {self._lat_acc_overshoot_ahead}')
      _debug(f'    Decel: {a_target:.2f}, target v: {self.v_turn * CV.MS_TO_KPH}')
    # TURNING
    elif self.state == VisionTurnControllerState.turning:
      # When turning we provide a target acceleration that is confortable for the lateral accelearation felt.
      a_target = interp(self._current_lat_acc, _TURNING_ACC_BP, _TURNING_ACC_V)
    # LEAVING
    elif self.state == VisionTurnControllerState.leaving:
      # When leaving we provide a confortable acceleration to regain speed.
      a_target = _LEAVING_ACC

    # update solution values.
    self._a_target = a_target

  def update(self, enabled, v_ego, a_ego, v_cruise_setpoint, sm):
    self._op_enabled = enabled
    self._gas_pressed = sm['carState'].gasPressed
    self._v_ego = v_ego
    self._a_ego = a_ego
    self._v_cruise_setpoint = v_cruise_setpoint

    self._update_params()
    self._update_calculations(sm)
    self._state_transition()
    self._update_solution()<|MERGE_RESOLUTION|>--- conflicted
+++ resolved
@@ -12,17 +12,10 @@
 
 _MIN_V = 5.6  # Do not operate under 20km/h
 
-<<<<<<< HEAD
-_ENTERING_PRED_LAT_ACC_TH = 1.8  # Predicted Lat Acc threshold to trigger entering turn state.
-_ABORT_ENTERING_PRED_LAT_ACC_TH = 1.5  # Predicted Lat Acc threshold to abort entering state if speed drops.
-
-_TURNING_LAT_ACC_TH = 2.1  # Lat Acc threshold to trigger turning turn state.
-=======
 _ENTERING_PRED_LAT_ACC_TH = 1.6  # Predicted Lat Acc threshold to trigger entering turn state.
 _ABORT_ENTERING_PRED_LAT_ACC_TH = 1.5  # Predicted Lat Acc threshold to abort entering state if speed drops.
 
 _TURNING_LAT_ACC_TH = 2.2  # Lat Acc threshold to trigger turning turn state.
->>>>>>> df96c4e6
 
 _LEAVING_LAT_ACC_TH = 1.8  # Lat Acc threshold to trigger leaving turn state.
 _FINISH_LAT_ACC_TH = 1.5  # Lat Acc threshold to trigger end of turn cycle.
@@ -32,19 +25,6 @@
 _EVAL_LENGHT = 150.  # mts. Distance ahead where to stop evaluating vision curvature.
 _EVAL_RANGE = np.arange(_EVAL_START, _EVAL_LENGHT, _EVAL_STEP)
 
-<<<<<<< HEAD
-_A_LAT_REG_MAX = 3.3  # Maximum lateral acceleration
-
-# Lookup table for the minimum smooth deceleration during the ENTERING state
-# depending on the actual maximum absolute lateral acceleration predicted on the turn ahead.
-_ENTERING_SMOOTH_DECEL_V = [0.18, -1.]  # min decel value allowed on ENTERING state
-_ENTERING_SMOOTH_DECEL_BP = [2.2, 3.7]  # absolute value of lat acc ahead
-
-# Lookup table for the acceleration for the TURNING state
-# depending on the current lateral acceleration of the vehicle.
-_TURNING_ACC_V = [1.0, 0., -1.0]  # acc value
-_TURNING_ACC_BP = [1.0, 2.3, 3.5]  # absolute value of current lat acc
-=======
 _A_LAT_REG_MAX = 3.2  # Maximum lateral acceleration
 
 # Lookup table for the minimum smooth deceleration during the ENTERING state
@@ -56,7 +36,6 @@
 # depending on the current lateral acceleration of the vehicle.
 _TURNING_ACC_V = [1.0, -0.2, -1.5]  # acc value
 _TURNING_ACC_BP = [1.0, 2.1, 4.1]  # absolute value of current lat acc
->>>>>>> df96c4e6
 
 _LEAVING_ACC = 0.6  # Confortble acceleration to regain speed while leaving a turn.
 
