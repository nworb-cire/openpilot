--- conflicted
+++ resolved
@@ -431,15 +431,11 @@
     // EV efficiency
     float cur_dist = std::abs(scene.car_state.getVEgo() * (t - scene.ev_eff_last_time));
 
-<<<<<<< HEAD
-    scene.car_is_ev = scene.car_is_ev || scene.car_state.getHvbWattage() != 0.0;
-=======
     bool car_is_ev = scene.car_state.getHvbWattage() != 0.0;
     if (car_is_ev && !scene.car_is_ev){
       Params().putBool("CarIsEV", true);
     }
     scene.car_is_ev = scene.car_is_ev || car_is_ev;
->>>>>>> 167d3537
     
     scene.ev_eff_total_dist += cur_dist;
     float cur_kW = -scene.car_state.getHvbWattage() * 0.001;
