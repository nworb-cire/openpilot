from cereal import car
from common.conversions import Conversions as CV
from common.numpy_fast import mean
from opendbc.can.can_define import CANDefine
from opendbc.can.parser import CANParser
from selfdrive.car.interfaces import CarStateBase
from selfdrive.car.gm.values import CC_ONLY_CAR, DBC, AccState, CanBus, STEER_THRESHOLD

TransmissionType = car.CarParams.TransmissionType
NetworkLocation = car.CarParams.NetworkLocation


class CarState(CarStateBase):
  def __init__(self, CP):
    super().__init__(CP)
    can_define = CANDefine(DBC[CP.carFingerprint]["pt"])
    self.shifter_values = can_define.dv["ECMPRDNL2"]["PRNDL2"]
    self.loopback_lka_steering_cmd_updated = False
    self.camera_lka_steering_cmd_counter = 0
    self.buttons_counter = 0

  def update(self, pt_cp, cam_cp, loopback_cp):
    ret = car.CarState.new_message()

    self.prev_cruise_buttons = self.cruise_buttons
    self.cruise_buttons = pt_cp.vl["ASCMSteeringButton"]["ACCButtons"]
    self.buttons_counter = pt_cp.vl["ASCMSteeringButton"]["RollingCounter"]

    # Variables used for avoiding LKAS faults
    self.loopback_lka_steering_cmd_updated = len(loopback_cp.vl_all["ASCMLKASteeringCmd"]) > 0
    if self.CP.networkLocation == NetworkLocation.fwdCamera:
      self.camera_lka_steering_cmd_counter = cam_cp.vl["ASCMLKASteeringCmd"]["RollingCounter"]

    ret.wheelSpeeds = self.get_wheel_speeds(
      pt_cp.vl["EBCMWheelSpdFront"]["FLWheelSpd"],
      pt_cp.vl["EBCMWheelSpdFront"]["FRWheelSpd"],
      pt_cp.vl["EBCMWheelSpdRear"]["RLWheelSpd"],
      pt_cp.vl["EBCMWheelSpdRear"]["RRWheelSpd"],
    )
    ret.vEgoRaw = mean([ret.wheelSpeeds.fl, ret.wheelSpeeds.fr, ret.wheelSpeeds.rl, ret.wheelSpeeds.rr])
    ret.vEgo, ret.aEgo = self.update_speed_kf(ret.vEgoRaw)
    ret.standstill = ret.vEgoRaw < 0.01

    if pt_cp.vl["ECMPRDNL2"]["ManualMode"] == 1:
      ret.gearShifter = self.parse_gear_shifter("T")
    else:
      ret.gearShifter = self.parse_gear_shifter(self.shifter_values.get(pt_cp.vl["ECMPRDNL2"]["PRNDL2"], None))

    # Some Volt 2016-17 have loose brake pedal push rod retainers which causes the ECM to believe
    # that the brake is being intermittently pressed without user interaction.
    # To avoid a cruise fault we need to match the ECM's brake pressed signal and threshold
    # https://static.nhtsa.gov/odi/tsbs/2017/MC-10137629-9999.pdf
    ret.brake = pt_cp.vl["ECMAcceleratorPos"]["BrakePedalPos"] / 0xd0
    ret.brakePressed = pt_cp.vl["ECMAcceleratorPos"]["BrakePedalPos"] >= 8

    # Regen braking is braking
    if self.CP.transmissionType == TransmissionType.direct:
      ret.brakePressed = ret.brakePressed or pt_cp.vl["EBCMRegenPaddle"]["RegenPaddle"] != 0

    if self.CP.enableGasInterceptor:
      ret.gas = (pt_cp.vl["GAS_SENSOR"]["INTERCEPTOR_GAS"] + pt_cp.vl["GAS_SENSOR"]["INTERCEPTOR_GAS2"]) / 2.
      ret.gasPressed = ret.gas > 15
    else:
      ret.gas = pt_cp.vl["AcceleratorPedal2"]["AcceleratorPedal2"] / 254.
      ret.gasPressed = ret.gas > 1e-5

    ret.steeringAngleDeg = pt_cp.vl["PSCMSteeringAngle"]["SteeringWheelAngle"]
    ret.steeringRateDeg = pt_cp.vl["PSCMSteeringAngle"]["SteeringWheelRate"]
    ret.steeringTorque = pt_cp.vl["PSCMStatus"]["LKADriverAppldTrq"]
    ret.steeringTorqueEps = pt_cp.vl["PSCMStatus"]["LKATorqueDelivered"]
    ret.steeringPressed = abs(ret.steeringTorque) > STEER_THRESHOLD

    # 0 inactive, 1 active, 2 temporarily limited, 3 failed
    self.lkas_status = pt_cp.vl["PSCMStatus"]["LKATorqueDeliveredStatus"]
    ret.steerFaultTemporary = self.lkas_status == 2
    ret.steerFaultPermanent = self.lkas_status == 3

    # 1 - open, 0 - closed
    ret.doorOpen = (pt_cp.vl["BCMDoorBeltStatus"]["FrontLeftDoor"] == 1 or
                    pt_cp.vl["BCMDoorBeltStatus"]["FrontRightDoor"] == 1 or
                    pt_cp.vl["BCMDoorBeltStatus"]["RearLeftDoor"] == 1 or
                    pt_cp.vl["BCMDoorBeltStatus"]["RearRightDoor"] == 1)

    # 1 - latched
    ret.seatbeltUnlatched = pt_cp.vl["BCMDoorBeltStatus"]["LeftSeatBelt"] == 0
    ret.leftBlinker = pt_cp.vl["BCMTurnSignals"]["TurnSignals"] == 1
    ret.rightBlinker = pt_cp.vl["BCMTurnSignals"]["TurnSignals"] == 2

    ret.parkingBrake = pt_cp.vl["VehicleIgnitionAlt"]["ParkBrake"] == 1
    ret.cruiseState.available = pt_cp.vl["ECMEngineStatus"]["CruiseMainOn"] != 0
    if self.CP.enableGasInterceptor: # Flip CC main logic when pedal is being used for long TODO: switch to cancel cc
      ret.cruiseState.available = (not ret.cruiseState.available)
    ret.espDisabled = pt_cp.vl["ESPStatus"]["TractionControlOn"] != 1
<<<<<<< HEAD

=======
    
>>>>>>> dc7df366
    if self.CP.carFingerprint in CC_ONLY_CAR:
      # TODO: Seek out CC state (may need to force fault...). CC may be harder to fault...
      ret.accFaulted = False # CC-only cars seem to always have value of AccState.FAULTED (3)
      ret.cruiseState.enabled = pt_cp.vl["ECMEngineStatus"]["CruiseActive"] == 1
      ret.cruiseState.standstill = False # Not possible with CC?
      ret.cruiseState.nonAdaptive = True
    else:
      ret.accFaulted = pt_cp.vl["AcceleratorPedal2"]["CruiseState"] == AccState.FAULTED # Always 3 with CC
      ret.cruiseState.enabled = pt_cp.vl["AcceleratorPedal2"]["CruiseState"] != AccState.OFF
      ret.cruiseState.standstill = pt_cp.vl["AcceleratorPedal2"]["CruiseState"] == AccState.STANDSTILL
<<<<<<< HEAD


    if self.CP.networkLocation == NetworkLocation.fwdCamera:
=======
      
    
    if self.CP.networkLocation == NetworkLocation.fwdCamera:
      ret.stockAeb = cam_cp.vl["AEBCmd"]["AEBCmdActive"] != 0
      
>>>>>>> dc7df366
      if self.CP.carFingerprint in CC_ONLY_CAR:
        ret.cruiseState.speed = (pt_cp.vl["ECMCruiseControl"]["CruiseSetSpeed"]) * CV.KPH_TO_MS
      else:
        ret.cruiseState.speed = (cam_cp.vl["ASCMActiveCruiseControlStatus"]["ACCSpeedSetpoint"] / 16) * CV.KPH_TO_MS
<<<<<<< HEAD

=======
        ret.stockFcw = cam_cp.vl["ASCMActiveCruiseControlStatus"]["FCWAlert"] != 0
>>>>>>> dc7df366

    return ret

  @staticmethod
  def get_cam_can_parser(CP):
    signals = []
    checks = []
<<<<<<< HEAD
    if CP.networkLocation == NetworkLocation.fwdCamera and CP.carFingerprint not in CC_ONLY_CAR:
      signals.append(("ACCSpeedSetpoint", "ASCMActiveCruiseControlStatus"))
      checks.append(("ASCMActiveCruiseControlStatus", 25))
=======
    if CP.networkLocation == NetworkLocation.fwdCamera:
      signals += [
        ("AEBCmdActive", "AEBCmd"),
        ("RollingCounter", "ASCMLKASteeringCmd"),
        #("FCWAlert", "ASCMActiveCruiseControlStatus"),
        #("ACCSpeedSetpoint", "ASCMActiveCruiseControlStatus"),
      ]
      checks += [
        ("AEBCmd", 10),
        ("ASCMLKASteeringCmd", 10),
        #("ASCMActiveCruiseControlStatus", 25),
      ]

    if CP.networkLocation == NetworkLocation.fwdCamera and CP.carFingerprint not in CC_ONLY_CAR:
      signals.append(("FCWAlert", "ASCMActiveCruiseControlStatus"))
      signals.append(("ACCSpeedSetpoint", "ASCMActiveCruiseControlStatus"))
      checks.append(("ASCMActiveCruiseControlStatus", 25))


>>>>>>> dc7df366
    return CANParser(DBC[CP.carFingerprint]["pt"], signals, checks, CanBus.CAMERA)

  @staticmethod
  def get_can_parser(CP):
    signals = [
      # sig_name, sig_address
      ("BrakePedalPos", "ECMAcceleratorPos"),
      ("FrontLeftDoor", "BCMDoorBeltStatus"),
      ("FrontRightDoor", "BCMDoorBeltStatus"),
      ("RearLeftDoor", "BCMDoorBeltStatus"),
      ("RearRightDoor", "BCMDoorBeltStatus"),
      ("LeftSeatBelt", "BCMDoorBeltStatus"),
      ("RightSeatBelt", "BCMDoorBeltStatus"),
      ("TurnSignals", "BCMTurnSignals"),
      ("AcceleratorPedal2", "AcceleratorPedal2"),
      ("CruiseState", "AcceleratorPedal2"),
      ("ACCButtons", "ASCMSteeringButton"),
      ("RollingCounter", "ASCMSteeringButton"),
      ("SteeringWheelAngle", "PSCMSteeringAngle"),
      ("SteeringWheelRate", "PSCMSteeringAngle"),
      ("FLWheelSpd", "EBCMWheelSpdFront"),
      ("FRWheelSpd", "EBCMWheelSpdFront"),
      ("RLWheelSpd", "EBCMWheelSpdRear"),
      ("RRWheelSpd", "EBCMWheelSpdRear"),
      ("PRNDL2", "ECMPRDNL2"),
      ("ManualMode", "ECMPRDNL2"),
      ("LKADriverAppldTrq", "PSCMStatus"),
      ("LKATorqueDelivered", "PSCMStatus"),
      ("LKATorqueDeliveredStatus", "PSCMStatus"),
      ("TractionControlOn", "ESPStatus"),
      ("ParkBrake", "VehicleIgnitionAlt"),
      ("CruiseMainOn", "ECMEngineStatus"),
      ("CruiseActive", "ECMEngineStatus"),
    ]

    checks = [
      ("BCMTurnSignals", 1),
      ("ECMPRDNL2", 10),
      ("PSCMStatus", 10),
      ("ESPStatus", 10),
      ("BCMDoorBeltStatus", 10),
      ("VehicleIgnitionAlt", 10),
      ("EBCMWheelSpdFront", 20),
      ("EBCMWheelSpdRear", 20),
      ("AcceleratorPedal2", 33),
      ("ASCMSteeringButton", 33),
      ("ECMEngineStatus", 100),
      ("PSCMSteeringAngle", 100),
      ("ECMAcceleratorPos", 80),
    ]


    if CP.carFingerprint in CC_ONLY_CAR:
      signals.append(("CruiseSetSpeed", "ECMCruiseControl"))
      checks.append(("ECMCruiseControl", 10))

    if CP.transmissionType == TransmissionType.direct:
      signals.append(("RegenPaddle", "EBCMRegenPaddle"))
      checks.append(("EBCMRegenPaddle", 50))
      
    if CP.enableGasInterceptor:
      signals.append(("INTERCEPTOR_GAS", "GAS_SENSOR"))
      signals.append(("INTERCEPTOR_GAS2", "GAS_SENSOR"))
      checks.append(("GAS_SENSOR", 50))

    if CP.enableGasInterceptor:
      signals.append(("INTERCEPTOR_GAS", "GAS_SENSOR"))
      signals.append(("INTERCEPTOR_GAS2", "GAS_SENSOR"))
      checks.append(("GAS_SENSOR", 50))

    return CANParser(DBC[CP.carFingerprint]["pt"], signals, checks, CanBus.POWERTRAIN)

  @staticmethod
  def get_loopback_can_parser(CP):
    passive = CP.safetyConfigs[0].safetyModel == car.CarParams.SafetyModel.noOutput
    signals = [
      ("RollingCounter", "ASCMLKASteeringCmd"),
    ]

    checks = [
      # TODO: Test this to ensure Dashcam mode works
      # TODO: This check causes false startup errors and console spamming...
      ("ASCMLKASteeringCmd", 0 if passive else 10), # 10 Hz is the stock inactive rate (every 100ms).
      #                             While active 50 Hz (every 20 ms) is normal
      #                             EPS will tolerate around 200ms when active before faulting
    ]
    return CANParser(DBC[CP.carFingerprint]["pt"], signals, checks, CanBus.LOOPBACK, passive)<|MERGE_RESOLUTION|>--- conflicted
+++ resolved
@@ -91,11 +91,7 @@
     if self.CP.enableGasInterceptor: # Flip CC main logic when pedal is being used for long TODO: switch to cancel cc
       ret.cruiseState.available = (not ret.cruiseState.available)
     ret.espDisabled = pt_cp.vl["ESPStatus"]["TractionControlOn"] != 1
-<<<<<<< HEAD
-
-=======
-    
->>>>>>> dc7df366
+
     if self.CP.carFingerprint in CC_ONLY_CAR:
       # TODO: Seek out CC state (may need to force fault...). CC may be harder to fault...
       ret.accFaulted = False # CC-only cars seem to always have value of AccState.FAULTED (3)
@@ -106,26 +102,16 @@
       ret.accFaulted = pt_cp.vl["AcceleratorPedal2"]["CruiseState"] == AccState.FAULTED # Always 3 with CC
       ret.cruiseState.enabled = pt_cp.vl["AcceleratorPedal2"]["CruiseState"] != AccState.OFF
       ret.cruiseState.standstill = pt_cp.vl["AcceleratorPedal2"]["CruiseState"] == AccState.STANDSTILL
-<<<<<<< HEAD
-
-
-    if self.CP.networkLocation == NetworkLocation.fwdCamera:
-=======
-      
-    
+
+
     if self.CP.networkLocation == NetworkLocation.fwdCamera:
       ret.stockAeb = cam_cp.vl["AEBCmd"]["AEBCmdActive"] != 0
       
->>>>>>> dc7df366
       if self.CP.carFingerprint in CC_ONLY_CAR:
         ret.cruiseState.speed = (pt_cp.vl["ECMCruiseControl"]["CruiseSetSpeed"]) * CV.KPH_TO_MS
       else:
         ret.cruiseState.speed = (cam_cp.vl["ASCMActiveCruiseControlStatus"]["ACCSpeedSetpoint"] / 16) * CV.KPH_TO_MS
-<<<<<<< HEAD
-
-=======
         ret.stockFcw = cam_cp.vl["ASCMActiveCruiseControlStatus"]["FCWAlert"] != 0
->>>>>>> dc7df366
 
     return ret
 
@@ -133,11 +119,6 @@
   def get_cam_can_parser(CP):
     signals = []
     checks = []
-<<<<<<< HEAD
-    if CP.networkLocation == NetworkLocation.fwdCamera and CP.carFingerprint not in CC_ONLY_CAR:
-      signals.append(("ACCSpeedSetpoint", "ASCMActiveCruiseControlStatus"))
-      checks.append(("ASCMActiveCruiseControlStatus", 25))
-=======
     if CP.networkLocation == NetworkLocation.fwdCamera:
       signals += [
         ("AEBCmdActive", "AEBCmd"),
@@ -157,7 +138,6 @@
       checks.append(("ASCMActiveCruiseControlStatus", 25))
 
 
->>>>>>> dc7df366
     return CANParser(DBC[CP.carFingerprint]["pt"], signals, checks, CanBus.CAMERA)
 
   @staticmethod
@@ -217,11 +197,6 @@
     if CP.transmissionType == TransmissionType.direct:
       signals.append(("RegenPaddle", "EBCMRegenPaddle"))
       checks.append(("EBCMRegenPaddle", 50))
-      
-    if CP.enableGasInterceptor:
-      signals.append(("INTERCEPTOR_GAS", "GAS_SENSOR"))
-      signals.append(("INTERCEPTOR_GAS2", "GAS_SENSOR"))
-      checks.append(("GAS_SENSOR", 50))
 
     if CP.enableGasInterceptor:
       signals.append(("INTERCEPTOR_GAS", "GAS_SENSOR"))
