import math

from cereal import log
from common.numpy_fast import interp
from selfdrive.controls.lib.latcontrol import LatControl, MIN_STEER_SPEED
from selfdrive.controls.lib.pid import PIDController
from selfdrive.controls.lib.drive_helpers import apply_deadzone
from selfdrive.controls.lib.vehicle_model import ACCELERATION_DUE_TO_GRAVITY

# At higher speeds (25+mph) we can assume:
# Lateral acceleration achieved by a specific car correlates to
# torque applied to the steering rack. It does not correlate to
# wheel slip, or to speed.

# This controller applies torque to achieve desired lateral
# accelerations. To compensate for the low speed effects we
# use a LOW_SPEED_FACTOR in the error. Additionally, there is
# friction in the steering wheel that needs to be overcome to
# move it at all, this is compensated for too.

LOW_SPEED_FACTOR = 100


FRICTION_THRESHOLD = 0.2

class LatControlTorque(LatControl):
  def __init__(self, CP, CI):
    super().__init__(CP, CI)
    self.CP = CP
    self.pid = PIDController(CP.lateralTuning.torque.kp, CP.lateralTuning.torque.ki, k_d=CP.lateralTuning.torque.kd,
                             k_f=CP.lateralTuning.torque.kf, pos_limit=self.steer_max, neg_limit=-self.steer_max)
    self.get_steer_feedforward = CI.get_steer_feedforward_function_torque()
    self.use_steering_angle = CP.lateralTuning.torque.useSteeringAngle
    self.friction = CP.lateralTuning.torque.friction
    self.kf = CP.lateralTuning.torque.kf
    self.kf_left_factor = 1. if (CP.lateralTuning.torque.kfLeft <= 0. or self.kf == 0.) else CP.lateralTuning.torque.kfLeft / self.kf
    self.steering_angle_deadzone_deg = CP.lateralTuning.torque.steeringAngleDeadzoneDeg
    self.get_steer_feedforward = CI.get_steer_feedforward_function_torque()

    self.torque_params = CP.lateralTuning.torque
    self.torque_from_lateral_accel = CI.torque_from_lateral_accel()
    self.use_steering_angle = self.torque_params.useSteeringAngle
    self.steering_angle_deadzone_deg = self.torque_params.steeringAngleDeadzoneDeg


  def reset(self):
    super().reset()
    self.pid.reset()

  def update_live_torque_params(self, latAccelFactor, latAccelOffset, friction):
    self.torque_params.latAccelFactor = latAccelFactor
    self.torque_params.latAccelOffset = latAccelOffset
    self.torque_params.friction = friction

  def update(self, active, CS, VM, params, last_actuators, steer_limited, desired_curvature, desired_curvature_rate, llk):
    pid_log = log.ControlsState.LateralTorqueState.new_message()

    if CS.vEgo < MIN_STEER_SPEED or not active:
      output_torque = 0.0
      pid_log.active = False
    else:
      if self.use_steering_angle:
        actual_curvature = -VM.calc_curvature(math.radians(CS.steeringAngleDeg - params.angleOffsetDeg), CS.vEgo, params.roll)
        curvature_deadzone = abs(VM.calc_curvature(math.radians(self.steering_angle_deadzone_deg), CS.vEgo, 0.0))
      else:
        actual_curvature_vm = -VM.calc_curvature(math.radians(CS.steeringAngleDeg - params.angleOffsetDeg), CS.vEgo, params.roll)
        actual_curvature_llk = llk.angularVelocityCalibrated.value[2] / CS.vEgo
        actual_curvature = interp(CS.vEgo, [2.0, 5.0], [actual_curvature_vm, actual_curvature_llk])
        curvature_deadzone = 0.0
      desired_lateral_accel = desired_curvature * CS.vEgo ** 2

      # desired rate is the desired rate of change in the setpoint, not the absolute desired curvature
      desired_lateral_jerk = desired_curvature_rate * CS.vEgo ** 2
      actual_lateral_accel = actual_curvature * CS.vEgo ** 2
      lateral_accel_deadzone = curvature_deadzone * CS.vEgo ** 2

<<<<<<< HEAD

      low_speed_factor = interp(CS.vEgo, [0, 15], [500, 0])
      setpoint = desired_lateral_accel + low_speed_factor * desired_curvature
      measurement = actual_lateral_accel + low_speed_factor * actual_curvature
      error = apply_deadzone(setpoint - measurement, lateral_accel_deadzone)
      pid_log.error = error
=======
      setpoint = desired_lateral_accel + LOW_SPEED_FACTOR * desired_curvature
      measurement = actual_lateral_accel + LOW_SPEED_FACTOR * actual_curvature
      error = setpoint - measurement
      gravity_adjusted_lateral_accel = desired_lateral_accel - params.roll * ACCELERATION_DUE_TO_GRAVITY
      pid_log.error = self.torque_from_lateral_accel(error, self.torque_params, error,
                                                     lateral_accel_deadzone, friction_compensation=False)
      ff = self.torque_from_lateral_accel(gravity_adjusted_lateral_accel, self.torque_params,
                                          desired_lateral_accel - actual_lateral_accel,
                                          lateral_accel_deadzone, friction_compensation=True)
>>>>>>> dc7df366

      ff = self.get_steer_feedforward(desired_lateral_accel - params.roll * ACCELERATION_DUE_TO_GRAVITY, CS.vEgo)
      # convert friction into lateral accel units for feedforward
      friction_compensation = interp(desired_lateral_jerk, [-FRICTION_THRESHOLD, FRICTION_THRESHOLD], [-self.friction, self.friction])
      ff += friction_compensation #/ self.kf
      # switch to left feedforward (negative curvature)
      if desired_curvature < 0.:
        ff *= self.kf_left_factor
      freeze_integrator = steer_limited or CS.steeringPressed or CS.vEgo < 5
      output_torque = self.pid.update(error,
                                      feedforward=ff,
                                      speed=CS.vEgo,
                                      freeze_integrator=freeze_integrator)

      pid_log.active = True
      pid_log.p = self.pid.p
      pid_log.i = self.pid.i
      pid_log.d = self.pid.d
      pid_log.f = self.pid.f
      pid_log.output = -output_torque
      pid_log.actualLateralAccel = actual_lateral_accel
      pid_log.desiredLateralAccel = desired_lateral_accel
      pid_log.saturated = self._check_saturation(self.steer_max - abs(output_torque) < 1e-3, CS, steer_limited)

    # TODO left is positive in this convention
    return -output_torque, 0.0, pid_log<|MERGE_RESOLUTION|>--- conflicted
+++ resolved
@@ -17,8 +17,6 @@
 # use a LOW_SPEED_FACTOR in the error. Additionally, there is
 # friction in the steering wheel that needs to be overcome to
 # move it at all, this is compensated for too.
-
-LOW_SPEED_FACTOR = 100
 
 
 FRICTION_THRESHOLD = 0.2
@@ -74,24 +72,11 @@
       actual_lateral_accel = actual_curvature * CS.vEgo ** 2
       lateral_accel_deadzone = curvature_deadzone * CS.vEgo ** 2
 
-<<<<<<< HEAD
-
-      low_speed_factor = interp(CS.vEgo, [0, 15], [500, 0])
-      setpoint = desired_lateral_accel + low_speed_factor * desired_curvature
-      measurement = actual_lateral_accel + low_speed_factor * actual_curvature
+      LOW_SPEED_FACTOR = interp(CS.vEgo, [0, 15], [500, 0])
+      setpoint = desired_lateral_accel + LOW_SPEED_FACTOR * desired_curvature
+      measurement = actual_lateral_accel + LOW_SPEED_FACTOR * actual_curvature
       error = apply_deadzone(setpoint - measurement, lateral_accel_deadzone)
       pid_log.error = error
-=======
-      setpoint = desired_lateral_accel + LOW_SPEED_FACTOR * desired_curvature
-      measurement = actual_lateral_accel + LOW_SPEED_FACTOR * actual_curvature
-      error = setpoint - measurement
-      gravity_adjusted_lateral_accel = desired_lateral_accel - params.roll * ACCELERATION_DUE_TO_GRAVITY
-      pid_log.error = self.torque_from_lateral_accel(error, self.torque_params, error,
-                                                     lateral_accel_deadzone, friction_compensation=False)
-      ff = self.torque_from_lateral_accel(gravity_adjusted_lateral_accel, self.torque_params,
-                                          desired_lateral_accel - actual_lateral_accel,
-                                          lateral_accel_deadzone, friction_compensation=True)
->>>>>>> dc7df366
 
       ff = self.get_steer_feedforward(desired_lateral_accel - params.roll * ACCELERATION_DUE_TO_GRAVITY, CS.vEgo)
       # convert friction into lateral accel units for feedforward
