--- conflicted
+++ resolved
@@ -25,12 +25,8 @@
 class LatControlTorque(LatControl):
   def __init__(self, CP, CI):
     super().__init__(CP, CI)
-<<<<<<< HEAD
     self.CP = CP
     self.pid = PIDController(CP.lateralTuning.torque.kp, CP.lateralTuning.torque.ki, k_d=CP.lateralTuning.torque.kd,
-=======
-    self.pid = PIDController(CP.lateralTuning.torque.kp, CP.lateralTuning.torque.ki,
->>>>>>> 7644401b
                              k_f=CP.lateralTuning.torque.kf, pos_limit=self.steer_max, neg_limit=-self.steer_max)
     self.get_steer_feedforward = CI.get_steer_feedforward_function()
     self.use_steering_angle = CP.lateralTuning.torque.useSteeringAngle
