#!/usr/bin/env python3
from cereal import car
<<<<<<< HEAD
from math import fabs
from panda import Panda

from common.conversions import Conversions as CV
from selfdrive.car import STD_CARGO_KG, create_button_event, scale_rot_inertia, scale_tire_stiffness, gen_empty_fingerprint, get_safety_config
from selfdrive.car.gm.values import CAR, CC_ONLY_CAR, CruiseButtons, CarControllerParams, EV_CAR, CAMERA_ACC_CAR
=======
from math import fabs, erf, atan, cos

from common.conversions import Conversions as CV
from common.numpy_fast import clip
from common.params import Params
from selfdrive.car import STD_CARGO_KG, create_button_enable_events, create_button_event, scale_rot_inertia, scale_tire_stiffness, gen_empty_fingerprint, get_safety_config
from selfdrive.car.gm.values import CAR, CruiseButtons, CarControllerParams, NO_ASCM
>>>>>>> 5c4f119f
from selfdrive.car.interfaces import CarInterfaceBase

ButtonType = car.CarState.ButtonEvent.Type
EventName = car.CarEvent.EventName
GearShifter = car.CarState.GearShifter
<<<<<<< HEAD
TransmissionType = car.CarParams.TransmissionType
NetworkLocation = car.CarParams.NetworkLocation
=======
>>>>>>> 5c4f119f
BUTTONS_DICT = {CruiseButtons.RES_ACCEL: ButtonType.accelCruise, CruiseButtons.DECEL_SET: ButtonType.decelCruise,
                CruiseButtons.MAIN: ButtonType.altButton3, CruiseButtons.CANCEL: ButtonType.cancel}

PI = 3.14159

# meant for traditional ff fits
def get_steer_feedforward_sigmoid1(angle, speed, ANGLE_COEF, ANGLE_COEF2, ANGLE_OFFSET, SPEED_OFFSET, SIGMOID_COEF_RIGHT, SIGMOID_COEF_LEFT, SPEED_COEF):
  x = ANGLE_COEF * (angle) / max(0.01,speed)
  sigmoid = x / (1. + fabs(x))
  return ((SIGMOID_COEF_RIGHT if angle > 0. else SIGMOID_COEF_LEFT) * sigmoid) * (0.01 + speed + SPEED_OFFSET) ** ANGLE_COEF2 + ANGLE_OFFSET * (angle * SPEED_COEF - atan(angle * SPEED_COEF))

# meant for torque fits
def get_steer_feedforward_erf(angle, speed, ANGLE_COEF, ANGLE_COEF2, ANGLE_OFFSET, SPEED_OFFSET, SIGMOID_COEF_RIGHT, SIGMOID_COEF_LEFT, SPEED_COEF):
  x = ANGLE_COEF * (angle) * (40.23 / (max(0.05,speed + SPEED_OFFSET))**SPEED_COEF)
  sigmoid = erf(x)
  return ((SIGMOID_COEF_RIGHT if angle < 0. else SIGMOID_COEF_LEFT) * sigmoid) + ANGLE_COEF2 * angle

def get_steer_feedforward_erf1(angle, speed, ANGLE_COEF, ANGLE_OFFSET, SPEED_OFFSET, SPEED_POWER, SIGMOID_COEF, SPEED_COEF):
  x = ANGLE_COEF * (angle + ANGLE_OFFSET)
  sigmoid = erf(x)
  return (SIGMOID_COEF * sigmoid) / (max(speed - SPEED_OFFSET, 0.1) * SPEED_COEF)**SPEED_POWER

def get_steer_feedforward_sigmoid(desired_angle, v_ego, ANGLE, ANGLE_OFFSET, SIGMOID_SPEED, SIGMOID, SPEED):
  x = ANGLE * (desired_angle + ANGLE_OFFSET)
  sigmoid = x / (1 + fabs(x))
  return (SIGMOID_SPEED * sigmoid * v_ego) + (SIGMOID * sigmoid) + (SPEED * v_ego)
  
class CarInterface(CarInterfaceBase):
  @staticmethod
  def get_pid_accel_limits(CP, current_speed, cruise_speed):
    params = CarControllerParams()
    return params.ACCEL_MIN, params.ACCEL_MAX
  
  @staticmethod
  def get_steer_feedforward_volt(desired_angle, v_ego):
    ANGLE_COEF = 1.23514093
    ANGLE_COEF2 = 2.00000000
    ANGLE_OFFSET = 0.03891270
    SPEED_OFFSET = 8.58272983
    SIGMOID_COEF_RIGHT = 0.00154548
    SIGMOID_COEF_LEFT = 0.00168327
    SPEED_COEF = 0.16283995
    return get_steer_feedforward_sigmoid1(desired_angle, v_ego, ANGLE_COEF, ANGLE_COEF2, ANGLE_OFFSET, SPEED_OFFSET, SIGMOID_COEF_RIGHT, SIGMOID_COEF_LEFT, SPEED_COEF)
  
  # Volt determined by iteratively plotting and minimizing error for f(angle, speed) = steer.
  @staticmethod
  def get_steer_feedforward_volt_torque(desired_lateral_accel, v_ego):
    ANGLE_COEF = 0.10000000
    ANGLE_COEF2 = 0.13609369
    ANGLE_OFFSET = 0.00215830
    SPEED_OFFSET = -3.40740140
    SIGMOID_COEF_RIGHT = 0.54324908
    SIGMOID_COEF_LEFT = 0.48109872
    SPEED_COEF = 0.59589789
    return get_steer_feedforward_erf(desired_lateral_accel, v_ego, ANGLE_COEF, ANGLE_COEF2, ANGLE_OFFSET, SPEED_OFFSET, SIGMOID_COEF_RIGHT, SIGMOID_COEF_LEFT, SPEED_COEF)
  


  @staticmethod
  def get_steer_feedforward_acadia(desired_angle, v_ego):
    ANGLE = 0.1314029550298617
    ANGLE_OFFSET = 0.#8317776927522815
    SIGMOID_SPEED = 0.03820691400292691
    SIGMOID = 0.3785405719285944
    SPEED = -0.0010868615264700465
    return get_steer_feedforward_sigmoid(desired_angle, v_ego, ANGLE, ANGLE_OFFSET, SIGMOID_SPEED, SIGMOID, SPEED)

  @staticmethod
  def get_steer_feedforward_bolt_euv(angle, speed):
    ANGLE_COEF = 4.80745391
    ANGLE_COEF2 = 0.47214969
    ANGLE_OFFSET = 0.#-0.32202861
    SPEED_OFFSET = 2.85629120
    SIGMOID_COEF_RIGHT = 0.33536781
    SIGMOID_COEF_LEFT = 0.40555956
    SPEED_COEF = 0.02123313

    x = ANGLE_COEF * (angle + ANGLE_OFFSET)
    sigmoid = x / (1. + fabs(x))
    return ((SIGMOID_COEF_RIGHT if (angle + ANGLE_OFFSET) > 0. else SIGMOID_COEF_LEFT) * sigmoid) * ((speed + SPEED_OFFSET) * SPEED_COEF) * ((fabs(angle + ANGLE_OFFSET) ** fabs(ANGLE_COEF2)))
  
  @staticmethod
  def get_steer_feedforward_bolt_euv_torque(desired_lateral_accel, speed):
    ANGLE_COEF = 0.16179233
    ANGLE_COEF2 = 0.20691964
    ANGLE_OFFSET = 0.#0.04420955
    SPEED_OFFSET = -7.94958973
    SIGMOID_COEF_RIGHT = 0.34906506
    SIGMOID_COEF_LEFT = 0.20000000
    SPEED_COEF = 0.38748798

    x = ANGLE_COEF * (desired_lateral_accel + ANGLE_OFFSET) * (40.23 / (max(0.05,speed + SPEED_OFFSET))**SPEED_COEF)
    sigmoid = erf(x)
    return ((SIGMOID_COEF_RIGHT if (desired_lateral_accel + ANGLE_OFFSET) < 0. else SIGMOID_COEF_LEFT) * sigmoid) + ANGLE_COEF2 * (desired_lateral_accel + ANGLE_OFFSET)
  
  @staticmethod
  def get_steer_feedforward_bolt(desired_angle, v_ego):
    ANGLE = 0.06370624896135679
    ANGLE_OFFSET = 0.#32536345911579184
    SIGMOID_SPEED = 0.06479105208670367
    SIGMOID = 0.34485246691603205
    SPEED = -0.0010645479469461995
    return get_steer_feedforward_sigmoid(desired_angle, v_ego, ANGLE, ANGLE_OFFSET, SIGMOID_SPEED, SIGMOID, SPEED)
  
  @staticmethod
  def get_steer_feedforward_bolt_torque(desired_lateral_accel, speed):
    ANGLE_COEF = 0.18708832
    ANGLE_COEF2 = 0.28818528
    ANGLE_OFFSET = 0.#21370785
    SPEED_OFFSET = 20.00000000
    SIGMOID_COEF_RIGHT = 0.36997215
    SIGMOID_COEF_LEFT = 0.43181054
    SPEED_COEF = 0.34143006
    x = ANGLE_COEF * (desired_lateral_accel + ANGLE_OFFSET) * (40.23 / (max(0.05,speed + SPEED_OFFSET))**SPEED_COEF)
    sigmoid = erf(x)
    return ((SIGMOID_COEF_RIGHT if (desired_lateral_accel + ANGLE_OFFSET) < 0. else SIGMOID_COEF_LEFT) * sigmoid) + ANGLE_COEF2 * (desired_lateral_accel + ANGLE_OFFSET)
  
  @staticmethod
  def get_steer_feedforward_silverado(desired_angle, v_ego):
    ANGLE = 0.06539361463056717
    ANGLE_OFFSET = -0.#8390269362439537
    SIGMOID_SPEED = 0.023681877712247515
    SIGMOID = 0.5709779025308087
    SPEED = -0.0016656455765509301
    return get_steer_feedforward_sigmoid(desired_angle, v_ego, ANGLE, ANGLE_OFFSET, SIGMOID_SPEED, SIGMOID, SPEED)
  
  @staticmethod
  def get_steer_feedforward_silverado_torque(desired_lateral_accel, speed):
    ANGLE_COEF = 0.40612450
    ANGLE_COEF2_RIGHT = 0.14742903
    ANGLE_COEF2_LEFT = 0.07317035
    SIGMOID_COEF_RIGHT = 0.35
    SIGMOID_COEF_LEFT = 0.35
    x = ANGLE_COEF * (desired_lateral_accel) * (40.23 / (max(0.2,speed)))
    sigmoid = erf(x)
    if desired_lateral_accel < 0.:
      sigmoid_coef = SIGMOID_COEF_RIGHT 
      slope_coef = ANGLE_COEF2_RIGHT
    else:
      sigmoid_coef = SIGMOID_COEF_LEFT
      slope_coef = ANGLE_COEF2_LEFT
    return sigmoid_coef * sigmoid + slope_coef * desired_lateral_accel
  
  # Volt determined by iteratively plotting and minimizing error for f(angle, speed) = steer.
  @staticmethod
  def get_steer_feedforward_tahoe_torque(desired_lateral_accel, v_ego):
    ANGLE_COEF = -0.53345154
    ANGLE_OFFSET = 0.
    SPEED_OFFSET = 0.
    SPEED_POWER = 1.
    SIGMOID_COEF = 17.81939495
    SPEED_COEF = -0.47166994
    return get_steer_feedforward_erf1(desired_lateral_accel, v_ego, ANGLE_COEF, ANGLE_OFFSET, SPEED_OFFSET, SPEED_POWER, SIGMOID_COEF, SPEED_COEF)
  
  @staticmethod
  def get_steer_feedforward_suburban(angle, speed):
    ANGLE_COEF = 0.90168740
    ANGLE_COEF2 = 0.37850928
    ANGLE_OFFSET = 0.#-3.02370131
    SPEED_OFFSET = 0.00000000
    SIGMOID_COEF_RIGHT = 0.34018316
    SIGMOID_COEF_LEFT = 0.38395898
    SPEED_COEF = 0.03309914
    
    x = ANGLE_COEF * (angle + ANGLE_OFFSET)
    sigmoid = x / (1. + fabs(x))
    return ((SIGMOID_COEF_RIGHT if (angle + ANGLE_OFFSET) > 0. else SIGMOID_COEF_LEFT) * sigmoid) * ((speed + SPEED_OFFSET) * SPEED_COEF) * ((fabs(angle + ANGLE_OFFSET) ** fabs(ANGLE_COEF2)))
  
  @staticmethod
  def get_steer_feedforward_suburban_torque(desired_lateral_accel, speed):
    ANGLE_COEF = 0.66897758
    ANGLE_COEF2 = 0.01000000
    ANGLE_OFFSET = 0.#-0.44029828
    SPEED_OFFSET = 2.31755298
    SIGMOID_COEF_RIGHT = 0.35709901
    SIGMOID_COEF_LEFT = 0.36136769
    SPEED_COEF = 0.13870482
    
    x = ANGLE_COEF * (desired_lateral_accel + ANGLE_OFFSET)
    sigmoid = x / (1. + fabs(x))
    
    linear = desired_lateral_accel
    max_speed = 26.
    speed_norm = 0.5 * cos(clip(speed / max_speed, 0., 1.) * PI) + 0.5
    
    return (speed_norm) * linear + (1-speed_norm) * (((SIGMOID_COEF_RIGHT if (desired_lateral_accel + ANGLE_OFFSET) > 0. else SIGMOID_COEF_LEFT) * sigmoid) * ((speed + SPEED_OFFSET) * SPEED_COEF) * ((fabs(desired_lateral_accel + ANGLE_OFFSET) ** fabs(ANGLE_COEF2))))

  def get_steer_feedforward_function_torque(self):
    if self.CP.carFingerprint == CAR.SILVERADO_NR:
      return self.get_steer_feedforward_silverado_torque
    elif self.CP.carFingerprint == CAR.VOLT or self.CP.carFingerprint == CAR.VOLT_NR:
      return self.get_steer_feedforward_volt_torque
    elif self.CP.carFingerprint == CAR.BOLT_EUV:
      return self.get_steer_feedforward_bolt_euv_torque
    elif self.CP.carFingerprint == CAR.BOLT_NR:
      return self.get_steer_feedforward_bolt_torque
    elif self.CP.carFingerprint == CAR.TAHOE_NR:
      return self.get_steer_feedforward_tahoe_torque
    elif self.CP.carFingerprint == CAR.SUBURBAN:
      return self.get_steer_feedforward_suburban_torque
    else:
      return CarInterfaceBase.get_steer_feedforward_torque_default
  
  def get_steer_feedforward_function(self):
    if self.CP.carFingerprint == CAR.VOLT or self.CP.carFingerprint == CAR.VOLT_NR:
      return self.get_steer_feedforward_volt
    elif self.CP.carFingerprint == CAR.ACADIA:
      return self.get_steer_feedforward_acadia
    elif self.CP.carFingerprint == CAR.BOLT_EUV:
      return self.get_steer_feedforward_bolt_euv
    elif self.CP.carFingerprint == CAR.BOLT_NR:
      return self.get_steer_feedforward_bolt
    elif self.CP.carFingerprint == CAR.SILVERADO_NR:
      return self.get_steer_feedforward_silverado
    elif self.CP.carFingerprint == CAR.SUBURBAN:
      return self.get_steer_feedforward_suburban
    else:
      return CarInterfaceBase.get_steer_feedforward_default

  @staticmethod
  def get_params(candidate, fingerprint=gen_empty_fingerprint(), car_fw=None, experimental_long=False):
    ret = CarInterfaceBase.get_std_params(candidate, fingerprint)
    ret.carName = "gm"
    ret.safetyConfigs = [get_safety_config(car.CarParams.SafetyModel.gm)]
<<<<<<< HEAD
    ret.autoResumeSng = False

    if candidate in EV_CAR:
      ret.transmissionType = TransmissionType.direct
    else:
      ret.transmissionType = TransmissionType.automatic

    if candidate in CAMERA_ACC_CAR:
      ret.openpilotLongitudinalControl = False
      ret.networkLocation = NetworkLocation.fwdCamera
      ret.radarOffCan = True  # no radar
      ret.pcmCruise = True
      ret.safetyConfigs[0].safetyParam |= Panda.FLAG_GM_HW_CAM
      
      if candidate in CC_ONLY_CAR:
        ret.safetyConfigs[0].safetyParam |= Panda.FLAG_GM_HW_CAM_CC
        # TODO: Add Toggle
        ret.openpilotLongitudinalControl = True
        
        ret.enableGasInterceptor = 0x201 in fingerprint[0]
        if ret.enableGasInterceptor:
          ret.openpilotLongitudinalControl = True
          ret.pcmCruise = False
      
    else:  # ASCM, OBD-II harness
      ret.openpilotLongitudinalControl = True
      ret.networkLocation = NetworkLocation.gateway
      ret.radarOffCan = False
      ret.pcmCruise = False  # stock non-adaptive cruise control is kept off
=======
    ret.alternativeExperience = 1 # UNSAFE_DISABLE_DISENGAGE_ON_GAS
    ret.pcmCruise = False  # stock cruise control is kept off
    ret.openpilotLongitudinalControl = True # ASCM vehicles use OP for long
    ret.radarOffCan = False # ASCM vehicles (typically) have radar
>>>>>>> 5c4f119f

    # These cars have been put into dashcam only due to both a lack of users and test coverage.
    # These cars likely still work fine. Once a user confirms each car works and a test route is
    # added to selfdrive/car/tests/routes.py, we can remove it from this list.
<<<<<<< HEAD
    ret.dashcamOnly = candidate in {CAR.CADILLAC_ATS, CAR.HOLDEN_ASTRA, CAR.MALIBU, CAR.BUICK_REGAL, CAR.EQUINOX, CAR.BOLT_EV}

    # Start with a baseline tuning for all GM vehicles. Override tuning as needed in each model section below.
    # Some GMs need some tolerance above 10 kph to avoid a fault
    ret.minSteerSpeed = 10.1 * CV.KPH_TO_MS
    ret.lateralTuning.pid.kiBP, ret.lateralTuning.pid.kpBP = [[0.], [0.]]
    ret.lateralTuning.pid.kpV, ret.lateralTuning.pid.kiV = [[0.2], [0.00]]
    ret.lateralTuning.pid.kf = 0.00004   # full torque for 20 deg at 80mph means 0.00007818594
    ret.steerActuatorDelay = 0.1  # Default delay, not measured yet
    tire_stiffness_factor = 0.444  # not optimized yet
=======
    ret.dashcamOnly = candidate in {CAR.CADILLAC_ATS, CAR.HOLDEN_ASTRA, CAR.MALIBU, CAR.BUICK_REGAL}

    # Presence of a camera on the object bus is ok.
    # Have to go to read_only if ASCM is online (ACC-enabled cars),
    # or camera is on powertrain bus (LKA cars without ACC).
    
    # Saving this for a rainy day...
    # # Dynamically replace the DBC used based on the magic toggle value
    # params = Params()
    # new_pedal_transform = params.get_bool("GMNewPedalTransform")
    # if (new_pedal_transform):
    #   for c in DBC.keys():
    #     v = DBC[c]
    #     DBC[c] = dbc_dict('gm_global_a_powertrain_bolt_generated', v["radar"], v["chassis"], v["body"])
    # CarInterface.using_new_pedal_transform = new_pedal_transform
    
    # LKAS only - no radar, no long 
    if candidate in NO_ASCM:
      ret.openpilotLongitudinalControl = False
      ret.radarOffCan = True
    
    # TODO: How Do we detect vehicles using stock cam-based ACC?
      #ret.pcmCruise = True
      
    tire_stiffness_factor = 0.444  # not optimized yet

    # Start with a baseline tuning for all GM vehicles. Override tuning as needed in each model section below.
    ret.minSteerSpeed = 7 * CV.MPH_TO_MS
    ret.lateralTuning.pid.kpBP = [0.]
    ret.lateralTuning.pid.kpV = [0.2]
    ret.lateralTuning.pid.kiBP = [0.]
    ret.lateralTuning.pid.kiV = [0.00]
    ret.lateralTuning.pid.kf = 0.00004   # full torque for 20 deg at 80mph means 0.00007818594
    ret.steerActuatorDelay = 0.1  # Default delay, not measured yet
    ret.enableGasInterceptor = 0x201 in fingerprint[0]
    # # Check for Electronic Parking Brake
    # TODO: JJS: Add param to cereal
    # ret.hasEPB = 0x230 in fingerprint[0]
    
    # baseline longitudinal tune
    ret.longitudinalTuning.kpBP = [5., 35.]
    ret.longitudinalTuning.kpV = [2.4, 1.5]
    ret.longitudinalTuning.kiBP = [0.]
    ret.longitudinalTuning.kiV = [0.36]

    ret.steerLimitTimer = 0.4
    ret.radarTimeStep = 0.0667  # GM radar runs at 15Hz instead of standard 20Hz
    
    
    
    if ret.enableGasInterceptor:
      ret.openpilotLongitudinalControl = True
>>>>>>> 5c4f119f

    ret.longitudinalTuning.kpBP = [5., 35.]
    ret.longitudinalTuning.kpV = [2.4, 1.5]
    ret.longitudinalTuning.kiBP = [0.]
    ret.longitudinalTuning.kiV = [0.36]

    ret.steerLimitTimer = 0.4
    ret.radarTimeStep = 0.0667  # GM radar runs at 15Hz instead of standard 20Hz

    # supports stop and go, but initial engage must (conservatively) be above 18mph
    ret.minEnableSpeed = 18 * CV.MPH_TO_MS
    if ret.enableGasInterceptor:
          ret.minEnableSpeed = -1

    if candidate == CAR.VOLT or candidate == CAR.VOLT_NR:
<<<<<<< HEAD
      ret.mass = 1607. + STD_CARGO_KG
      ret.wheelbase = 2.69
      ret.steerRatio = 17.7  # Stock 15.7, LiveParameters
      tire_stiffness_factor = 0.469  # Stock Michelin Energy Saver A/S, LiveParameters
      ret.centerToFront = ret.wheelbase * 0.45  # Volt Gen 1, TODO corner weigh

      ret.lateralTuning.pid.kpBP = [0., 40.]
      ret.lateralTuning.pid.kpV = [0., 0.17]
      ret.lateralTuning.pid.kiBP = [0.]
      ret.lateralTuning.pid.kiV = [0.]
      ret.lateralTuning.pid.kf = 1.  # get_steer_feedforward_volt()
      ret.steerActuatorDelay = 0.2
=======
      ret.minEnableSpeed = 0
      ret.mass = 1607. + STD_CARGO_KG
      ret.wheelbase = 2.69
      ret.steerRatio = 17.7  # Stock 15.7, LiveParameters
      tire_stiffness_factor = 0.469 # Stock Michelin Energy Saver A/S, LiveParameters
      ret.steerRatioRear = 0.
      ret.centerToFront = 0.45 * ret.wheelbase # from Volt Gen 1
      ret.steerActuatorDelay = 0.18
      if (Params().get_bool("LateralTorqueControl")):
        max_lateral_accel = 3.0
        ret.lateralTuning.init('torque')
        ret.lateralTuning.torque.useSteeringAngle = True
        ret.lateralTuning.torque.kp = 1.8 / max_lateral_accel
        ret.lateralTuning.torque.ki = 0.5 / max_lateral_accel
        ret.lateralTuning.torque.kd = 5.0 / max_lateral_accel
        ret.lateralTuning.torque.kf = 1.0 # use with custom torque ff
        ret.lateralTuning.torque.friction = 0.005
      else:
        ret.lateralTuning.pid.kpBP = [0., 40.]
        ret.lateralTuning.pid.kpV = [0., .16]
        ret.lateralTuning.pid.kiBP = [0., 40.]
        ret.lateralTuning.pid.kiV = [.015, 0.02]
        ret.lateralTuning.pid.kdBP = [0.]
        ret.lateralTuning.pid.kdV = [0.7]
        ret.lateralTuning.pid.kf = 1. # !!! ONLY for sigmoid feedforward !!!
>>>>>>> 5c4f119f

      if ret.enableGasInterceptor:
        ret.longitudinalActuatorDelayLowerBound = 0.06
        ret.longitudinalActuatorDelayUpperBound = 0.08
        #Note: Low speed, stop and go not tested. Should be fairly smooth on highway
        ret.longitudinalTuning.kpBP = [0., 35.0]
        ret.longitudinalTuning.kpV = [0.4, 0.06] 
        ret.longitudinalTuning.kiBP = [0., 35.0] 
        ret.longitudinalTuning.kiV = [0.0, 0.04]
        ret.longitudinalTuning.kf = 0.25
        ret.stoppingDecelRate = 0.8  # reach stopping target smoothly, brake_travel/s while trying to stop
        ret.stopAccel = 0. # Required acceleraton to keep vehicle stationary
        ret.vEgoStopping = 0.5  # Speed at which the car goes into stopping state, when car starts requesting stopping accel
        ret.vEgoStarting = 0.5  # Speed at which the car goes into starting state, when car starts requesting starting accel,
        # vEgoStarting needs to be > or == vEgoStopping to avoid state transition oscillation
        ret.stoppingControl = True
<<<<<<< HEAD

    elif candidate == CAR.MALIBU:
=======
      else:
        # Only tuned to reduce oscillations. TODO.
        ret.longitudinalTuning.kpBP = [5., 15., 35.]
        ret.longitudinalTuning.kpV = [1.32, 1.6, 1.3]
        ret.longitudinalTuning.kiBP = [5., 15., 35.]
        ret.longitudinalTuning.kiV = [0.17, 0.31, 0.34]
        ret.longitudinalTuning.kdBP = [5., 25.]
        ret.longitudinalTuning.kdV = [0.65, 0.0]

    elif candidate == CAR.MALIBU or candidate == CAR.MALIBU_NR:
>>>>>>> 5c4f119f
      ret.mass = 1496. + STD_CARGO_KG
      ret.wheelbase = 2.83
      ret.steerRatio = 15.8
      ret.centerToFront = ret.wheelbase * 0.4  # wild guess

    elif candidate == CAR.HOLDEN_ASTRA:
      ret.mass = 1363. + STD_CARGO_KG
      ret.wheelbase = 2.662
      # Remaining parameters copied from Volt for now
      ret.centerToFront = ret.wheelbase * 0.4
      ret.steerRatio = 15.7

    elif candidate == CAR.ACADIA or candidate == CAR.ACADIA_NR:
      ret.minEnableSpeed = -1.  # engage speed is decided by pcm
      ret.mass = 4353. * CV.LB_TO_KG + STD_CARGO_KG
      ret.wheelbase = 2.86
      ret.steerRatio = 14.4  # end to end is 13.46
      ret.centerToFront = ret.wheelbase * 0.4
<<<<<<< HEAD
      ret.lateralTuning.pid.kf = 1.  # get_steer_feedforward_acadia()
      ret.longitudinalActuatorDelayUpperBound = 0.5  # large delay to initially start braking
=======
      if (Params().get_bool("LateralTorqueControl")):
        max_lateral_accel = 3.0
        ret.lateralTuning.init('torque')
        ret.lateralTuning.torque.useSteeringAngle = True
        ret.lateralTuning.torque.kp = 2.0 / max_lateral_accel
        ret.lateralTuning.torque.ki = 0.8 / max_lateral_accel
        ret.lateralTuning.torque.kd = 5.0 / max_lateral_accel
        ret.lateralTuning.torque.kf = 1.5 / max_lateral_accel
        ret.lateralTuning.torque.friction = 0.05
      else:
        ret.lateralTuning.pid.kpBP = [i * CV.MPH_TO_MS for i in [0., 80.]]
        ret.lateralTuning.pid.kpV = [0., 0.16]
        ret.lateralTuning.pid.kiBP = [0.]
        ret.lateralTuning.pid.kiV = [0.016]
        ret.lateralTuning.pid.kdBP = [0.]
        ret.lateralTuning.pid.kdV = [0.6]
        ret.lateralTuning.pid.kf = 1. # get_steer_feedforward_acadia()

      ret.longitudinalTuning.kdBP = [5., 25.]
      ret.longitudinalTuning.kdV = [0.8, 0.4]
      ret.longitudinalTuning.kiBP = [5., 35.]
      ret.longitudinalTuning.kiV = [0.31, 0.34]
>>>>>>> 5c4f119f

    elif candidate == CAR.BUICK_REGAL:
      ret.mass = 3779. * CV.LB_TO_KG + STD_CARGO_KG  # (3849+3708)/2
      ret.wheelbase = 2.83  # 111.4 inches in meters
      ret.steerRatio = 14.4  # guess for tourx
      ret.centerToFront = ret.wheelbase * 0.4  # guess for tourx

    elif candidate == CAR.CADILLAC_ATS:
      ret.mass = 1601. + STD_CARGO_KG
      ret.wheelbase = 2.78
      ret.steerRatio = 15.3
      ret.centerToFront = ret.wheelbase * 0.5

    elif candidate == CAR.ESCALADE_ESV:
      ret.minEnableSpeed = -1.  # engage speed is decided by pcm
      ret.mass = 2739. + STD_CARGO_KG
      ret.wheelbase = 3.302
      ret.steerRatio = 17.3
<<<<<<< HEAD
      ret.centerToFront = ret.wheelbase * 0.5
      ret.lateralTuning.pid.kiBP, ret.lateralTuning.pid.kpBP = [[10., 41.0], [10., 41.0]]
      ret.lateralTuning.pid.kpV, ret.lateralTuning.pid.kiV = [[0.13, 0.24], [0.01, 0.02]]
      ret.lateralTuning.pid.kf = 0.000045
      tire_stiffness_factor = 1.0

    elif candidate in (CAR.BOLT_EV, CAR.BOLT_EUV):
      ret.minEnableSpeed = -1
      ret.mass = 1669. + STD_CARGO_KG
      ret.wheelbase = 2.63779
      ret.steerRatio = 16.8
      ret.centerToFront = 2.15  # measured
      tire_stiffness_factor = 1.0
      ret.steerActuatorDelay = 0.2
      CarInterfaceBase.configure_torque_tune(candidate, ret.lateralTuning)

    elif candidate == CAR.SILVERADO:
      ret.minEnableSpeed = -1
      ret.mass = 2200. + STD_CARGO_KG
      ret.wheelbase = 3.75
      ret.steerRatio = 16.3
      ret.centerToFront = ret.wheelbase * 0.5
      tire_stiffness_factor = 1.0
      CarInterfaceBase.configure_torque_tune(candidate, ret.lateralTuning)

    elif candidate == CAR.EQUINOX:
      ret.minEnableSpeed = -1
      ret.mass = 3500. * CV.LB_TO_KG + STD_CARGO_KG
      ret.wheelbase = 2.72
      ret.steerRatio = 14.4
      ret.centerToFront = ret.wheelbase * 0.4
      CarInterfaceBase.configure_torque_tune(candidate, ret.lateralTuning)

    elif candidate == CAR.BOLT_EV_CC:
      ret.minEnableSpeed = -1
      ret.mass = 1669. + STD_CARGO_KG
      ret.wheelbase = 2.601
      ret.steerRatio = 16.8
      ret.centerToFront = 2.0828 # Measured
      tire_stiffness_factor = 1.0
      ret.steerActuatorDelay = 0.2
      CarInterfaceBase.configure_torque_tune(candidate, ret.lateralTuning)

      if ret.enableGasInterceptor:
        #Note: Low speed, stop and go not tested. Should be fairly smooth on highway
        ret.longitudinalTuning.kpV = [0.4, 0.06]
        ret.longitudinalTuning.kiBP = [0., 35.0]
        ret.longitudinalTuning.kiV = [0.0, 0.04]
        ret.longitudinalTuning.kiV = [0.0, 0.04]
        ret.longitudinalTuning.kf = 0.3
        ret.stoppingDecelRate = 0.8  # reach stopping target smoothly, brake_travel/s while trying to stop
        ret.stopAccel = 0. # Required acceleration to keep vehicle stationary
=======
      ret.centerToFront = ret.wheelbase * 0.49
      ret.lateralTuning.pid.kpBP = [10., 41.0]
      ret.lateralTuning.pid.kpV = [0.13, 0.24]
      ret.lateralTuning.pid.kiBP = [10., 41.0]
      ret.lateralTuning.pid.kiV = [0.01, 0.02]
      ret.lateralTuning.pid.kf = 0.000045
      tire_stiffness_factor = 1.0

    elif candidate == CAR.BOLT_NR:
      ret.minEnableSpeed = -1
      ret.minSteerSpeed = 5 * CV.MPH_TO_MS
      ret.mass = 1616. + STD_CARGO_KG
      ret.wheelbase = 2.60096
      ret.steerRatio = 16.8
      ret.steerRatioRear = 0.
      ret.centerToFront = 2.0828 #ret.wheelbase * 0.4 # wild guess
      tire_stiffness_factor = 1.0
      ret.steerActuatorDelay = 0.
      # TODO: Improve stability in turns 
      # still working on improving lateral
      
      # TODO: Should ActuatorDelay be converted to BPV arrays?
      # TODO: Check if the actuator delay changes based on vehicle speed
      if (Params().get_bool("LateralTorqueControl")):
        max_lateral_accel = 3.0
        ret.lateralTuning.init('torque')
        ret.lateralTuning.torque.useSteeringAngle = True
        ret.lateralTuning.torque.kp = 1.8 / max_lateral_accel
        ret.lateralTuning.torque.ki = 0.6 / max_lateral_accel
        ret.lateralTuning.torque.kd = 4.0 / max_lateral_accel
        ret.lateralTuning.torque.kf = 1.0 # use with custom torque ff
        ret.lateralTuning.torque.friction = 0.005
      else:
        ret.lateralTuning.pid.kpBP, ret.lateralTuning.pid.kiBP = [[10., 41.0], [10., 41.0]]
        ret.lateralTuning.pid.kpV, ret.lateralTuning.pid.kiV = [[0.14, 0.24], [0.01, 0.021]]
        ret.lateralTuning.pid.kdBP = [0.]
        ret.lateralTuning.pid.kdV = [0.5]
        ret.lateralTuning.pid.kf = 1. # for get_steer_feedforward_bolt()
      
      
      if ret.enableGasInterceptor:
        #Note: Low speed, stop and go not tested. Should be fairly smooth on highway
        ret.longitudinalTuning.kpBP = [0., 35.0]
        ret.longitudinalTuning.kpV = [0.4, 0.06] 
        ret.longitudinalTuning.kiBP = [0., 35.0] 
        ret.longitudinalTuning.kiV = [0.0, 0.04]
        ret.longitudinalTuning.kf = 0.25
        ret.stoppingDecelRate = 0.8  # reach stopping target smoothly, brake_travel/s while trying to stop
        ret.stopAccel = 0. # Required acceleraton to keep vehicle stationary
>>>>>>> 5c4f119f
        ret.vEgoStopping = 0.5  # Speed at which the car goes into stopping state, when car starts requesting stopping accel
        ret.vEgoStarting = 0.5  # Speed at which the car goes into starting state, when car starts requesting starting accel,
        # vEgoStarting needs to be > or == vEgoStopping to avoid state transition oscillation
        ret.stoppingControl = True

<<<<<<< HEAD
=======
        # You can see how big the changes are with the new approach

        # darknight11's tuning efforts using old pedal transform
        # ret.longitudinalTuning.kpBP = [0., 35]
        # ret.longitudinalTuning.kpV = [0.21, 0.46] 
        # ret.longitudinalTuning.kiBP = [0., 35.] 
        # ret.longitudinalTuning.kiV = [0.22, 0.33]
        # ret.stoppingDecelRate = 0.17  # reach stopping target smoothly, brake_travel/s while trying to stop
        # ret.stopAccel = 0. # Required acceleraton to keep vehicle stationary
        # ret.vEgoStopping = 0.6  # Speed at which the car goes into stopping state, when car starts requesting stopping accel
        # ret.vEgoStarting = 0.6  # Speed at which the car goes into starting state, when car starts requesting starting accel,

    elif candidate == CAR.EQUINOX_NR:
      ret.minEnableSpeed = 18 * CV.MPH_TO_MS
      ret.mass = 3500. * CV.LB_TO_KG + STD_CARGO_KG # (3849+3708)/2
      ret.wheelbase = 2.72 #107.3 inches in meters
      ret.steerRatio = 14.4 # guess for tourx
      ret.steerRatioRear = 0. # unknown online
      ret.centerToFront = ret.wheelbase * 0.4 # wild guess

    elif candidate == CAR.TAHOE_NR:
      ret.minEnableSpeed = -1. # engage speed is decided by pcmFalse
      ret.minSteerSpeed = -1 * CV.MPH_TO_MS
      ret.mass = 5602. * CV.LB_TO_KG + STD_CARGO_KG # (3849+3708)/2
      ret.wheelbase = 2.95 #116 inches in meters
      ret.steerRatio = 16.3 # guess for tourx
      ret.steerRatioRear = 0. # unknown online
      ret.centerToFront = 2.59  # ret.wheelbase * 0.4 # wild guess
      ret.steerActuatorDelay = 0.2
      ret.pcmCruise = True # TODO: see if this resolves cruiseMismatch
      ret.openpilotLongitudinalControl = False # ASCM vehicles use OP for long
      ret.radarOffCan = True # ASCM vehicles (typically) have radar

      # According to JYoung, decrease MAX_LAT_ACCEL if it is understeering
      # friction may need to be increased slowly as well
      # I'm not sure what to do about centering / wandering
      MAX_LAT_ACCEL = 2.5
      ret.lateralTuning.init('torque')
      ret.lateralTuning.torque.useSteeringAngle = True
      ret.lateralTuning.torque.kp = 2.0 / MAX_LAT_ACCEL
      ret.lateralTuning.torque.kf = 1.0 # custom ff
      ret.lateralTuning.torque.kfLeft = 1.0 # custom ff
      ret.lateralTuning.torque.ki = 0.50 / MAX_LAT_ACCEL
      ret.lateralTuning.torque.kd = 6.0 / MAX_LAT_ACCEL
      ret.lateralTuning.torque.friction = 0.01

    elif candidate == CAR.SILVERADO_NR:
      # Thanks skip for the tune!
      ret.minEnableSpeed = -1.
      ret.minSteerSpeed = -1 * CV.MPH_TO_MS
      ret.mass = 2400. + STD_CARGO_KG
      ret.wheelbase = 3.745
      ret.steerRatio = 16.3
      ret.pcmCruise = True # TODO: see if this resolves cruiseMismatch
      ret.centerToFront = ret.wheelbase * .49
      ret.steerActuatorDelay = 0.11
      if (Params().get_bool("LateralTorqueControl")):
        MAX_LAT_ACCEL = 2.5
        ret.lateralTuning.init('torque')
        ret.lateralTuning.torque.useSteeringAngle = True
        ret.lateralTuning.torque.kp = 2.0 / MAX_LAT_ACCEL
        ret.lateralTuning.torque.ki = 0.2 / MAX_LAT_ACCEL
        ret.lateralTuning.torque.kf = 1.0 # for custom ff
      else:
        ret.lateralTuning.pid.kpBP = [15., 31.]
        ret.lateralTuning.pid.kpV = [0.10, 0.16]
        ret.lateralTuning.pid.kiBP = [0., 31.]
        ret.lateralTuning.pid.kiV = [0.0001, 0.0002]
        ret.lateralTuning.pid.kdBP = [0.]
        ret.lateralTuning.pid.kdV = [0.01]
        ret.lateralTuning.pid.kf = .6 # when turning right. use with get_steer_feedforward_silverado()
        ret.lateralTuning.pid.kfLeft = .4 #  when turning left. use with get_steer_feedforward_silverado()

    elif candidate == CAR.SUBURBAN:
      ret.minEnableSpeed = -1. # engage speed is decided by pcmFalse
      ret.minSteerSpeed = -1 * CV.MPH_TO_MS
      ret.mass = 2731. + STD_CARGO_KG
      ret.wheelbase = 3.302
      ret.steerRatio = 23.2 # LiveParams 17.3 From 2016 spec (unlisted for newer models) TODO: Use LiveParameters to find calculated
      ret.centerToFront = ret.wheelbase * 0.49
      
      ret.pcmCruise = True # TODO: see if this resolves cruiseMismatch
      ret.openpilotLongitudinalControl = False # ASCM vehicles use OP for long
      ret.radarOffCan = True # ASCM vehicles (typically) have radar
      
      ret.steerActuatorDelay = 0.253 # Per Jason Young - I got 0.074
      if (Params().get_bool("LateralTorqueControl")):
        max_lateral_accel = 2.5
        ret.lateralTuning.init('torque')
        ret.lateralTuning.torque.useSteeringAngle = True
        ret.lateralTuning.torque.kp = 2.0 / max_lateral_accel
        ret.lateralTuning.torque.ki = 0.6 / max_lateral_accel
        ret.lateralTuning.torque.kd = 4.0 / max_lateral_accel
        ret.lateralTuning.torque.kf = 1.0 # use with custom torque ff
        ret.lateralTuning.torque.friction = 0.005
      else:
        ret.lateralTuning.pid.kpBP, ret.lateralTuning.pid.kiBP = [[10., 41.0], [10., 41.0]]
        ret.lateralTuning.pid.kpV, ret.lateralTuning.pid.kiV = [[0.11, 0.19], [0.02, 0.12]]
        ret.lateralTuning.pid.kpBP = [10., 41.]
        ret.lateralTuning.pid.kpV = [0.11, 0.19]
        ret.lateralTuning.pid.kiBP = [10., 41.]
        ret.lateralTuning.pid.kiV = [0.02, 0.12]
        ret.lateralTuning.pid.kdBP = [0.]
        ret.lateralTuning.pid.kdV = [0.6]
        ret.lateralTuning.pid.kf = 1.0
      ret.steerLimitTimer = 0.5
      # ret.lateralTuning.pid.kpBP, ret.lateralTuning.pid.kiBP = [[10., 41.0], [10., 41.0]]
      # ret.lateralTuning.pid.kpV, ret.lateralTuning.pid.kiV = [[0.13, 0.24], [0.01, 0.06]]
      # ret.lateralTuning.pid.kf = 0.000060
      tire_stiffness_factor = 1.0

    elif candidate == CAR.BOLT_EUV:
      ret.minEnableSpeed = -1
      ret.minSteerSpeed = 5 * CV.MPH_TO_MS
      ret.mass = 1616. + STD_CARGO_KG
      ret.wheelbase = 2.60096
      ret.steerRatio = 16.8
      ret.steerRatioRear = 0.
      ret.centerToFront = 2.0828 #ret.wheelbase * 0.4 # wild guess
      tire_stiffness_factor = 1.0
      # TODO: Improve stability in turns 
      # still working on improving lateral
      ret.steerActuatorDelay = 0.
      if (Params().get_bool("LateralTorqueControl")):
        max_lateral_accel = 3.0
        ret.lateralTuning.init('torque')
        ret.lateralTuning.torque.useSteeringAngle = True
        ret.lateralTuning.torque.kp = 1.8 / max_lateral_accel
        ret.lateralTuning.torque.ki = 0.6 / max_lateral_accel
        ret.lateralTuning.torque.kd = 4.0 / max_lateral_accel
        ret.lateralTuning.torque.kf = 1.0 # use with custom torque ff
        ret.lateralTuning.torque.friction = 0.005
      else:
        ret.lateralTuning.pid.kpBP, ret.lateralTuning.pid.kiBP = [[10., 40.0], [0., 40.]]
        ret.lateralTuning.pid.kpV, ret.lateralTuning.pid.kiV = [[0.1, 0.22], [0.01, 0.021]]
        ret.lateralTuning.pid.kdBP = [0.]
        ret.lateralTuning.pid.kdV = [0.6]
        ret.lateralTuning.pid.kf = 1. # use with get_feedforward_bolt_euv
      ret.pcmCruise = True # TODO: see if this resolves cruiseMismatch
      ret.openpilotLongitudinalControl = False # Using Stock ACC
      ret.radarOffCan = True # No Radar
      # Note: No Long tuning as we are using stock long
    

         
>>>>>>> 5c4f119f
    # TODO: get actual value, for now starting with reasonable value for
    # civic and scaling by mass and wheelbase
    ret.rotationalInertia = scale_rot_inertia(ret.mass, ret.wheelbase)

    # TODO: start from empirically derived lateral slip stiffness for the civic and scale by
    # mass and CG position, so all cars will have approximately similar dyn behaviors
    ret.tireStiffnessFront, ret.tireStiffnessRear = scale_tire_stiffness(ret.mass, ret.wheelbase, ret.centerToFront,
                                                                         tire_stiffness_factor=tire_stiffness_factor)

    return ret

  # returns a car.CarState
  def _update(self, c):
<<<<<<< HEAD
    ret = self.CS.update(self.cp, self.cp_cam, self.cp_loopback)
=======
    ret = self.CS.update(self.cp, self.cp_loopback, self.cp_body)

    ret.steeringRateLimited = self.CC.steer_rate_limited if self.CC is not None else False
>>>>>>> 5c4f119f

    if self.CS.cruise_buttons != self.CS.prev_cruise_buttons and self.CS.prev_cruise_buttons != CruiseButtons.INIT:
      be = create_button_event(self.CS.cruise_buttons, self.CS.prev_cruise_buttons, BUTTONS_DICT, CruiseButtons.UNPRESS)

      # Suppress resume button if we're resuming from stop so we don't adjust speed.
      if be.type == ButtonType.accelCruise and (ret.cruiseState.enabled and ret.standstill):
        be.type = ButtonType.unknown

      ret.buttonEvents = [be]

<<<<<<< HEAD
    events = self.create_common_events(ret, extra_gears=[GearShifter.sport, GearShifter.low,
                                                         GearShifter.eco, GearShifter.manumatic],
                                       pcm_enable=self.CP.pcmCruise)
=======
    # # From Honda
    # if self.CP.pcmCruise:
    #   # we engage when pcm is active (rising edge)
    #   if ret.cruiseState.enabled and not self.CS.out.cruiseState.enabled:
    #     events.add(EventName.pcmEnable)
    ## above handled in create_common_events
    #   elif not ret.cruiseState.enabled and (c.actuators.accel >= 0. or not self.CP.openpilotLongitudinalControl):
    #     # it can happen that car cruise disables while comma system is enabled: need to
    #     # keep braking if needed or if the speed is very low
    #     if ret.vEgo < self.CP.minEnableSpeed + 2.:
    #       # non loud alert if cruise disables below 25mph as expected (+ a little margin)
    #       events.add(EventName.speedTooLow)
    #     else:
    #       events.add(EventName.cruiseDisabled)
    # if self.CS.CP.minEnableSpeed > 0 and ret.vEgo < 0.001:
    #   events.add(EventName.manualRestart)
  
    # TODO: pcmEnable means use stock ACC
    # TODO: We should ignore buttons and use stock ACC state
    # TODO: create_common_events and create_button_enable_events appear to now handle this
    # TODO: Honda has the above extra code - this may explain scott's strange alerts!
    # Note: this update changes behavior - have steve / scott / uncle tone test / Bolt EUV test
    events = self.create_common_events(ret, extra_gears = [GearShifter.sport, GearShifter.low,
                                                           GearShifter.eco, GearShifter.manumatic], pcm_enable=self.CP.pcmCruise)
>>>>>>> 5c4f119f

    if ret.vEgo < self.CP.minEnableSpeed:
      events.add(EventName.belowEngageSpeed)
    if ret.cruiseState.standstill:
      events.add(EventName.resumeRequired)
    if ret.vEgo < self.CP.minSteerSpeed:
      events.add(car.CarEvent.EventName.belowSteerSpeed)

<<<<<<< HEAD
=======
    # handle button presses
    events.events.extend(create_button_enable_events(ret.buttonEvents, pcm_cruise=self.CP.pcmCruise))

>>>>>>> 5c4f119f
    ret.events = events.to_msg()

    return ret

  def apply(self, c):
    return self.CC.update(c, self.CS)<|MERGE_RESOLUTION|>--- conflicted
+++ resolved
@@ -1,247 +1,46 @@
 #!/usr/bin/env python3
 from cereal import car
-<<<<<<< HEAD
 from math import fabs
 from panda import Panda
 
 from common.conversions import Conversions as CV
 from selfdrive.car import STD_CARGO_KG, create_button_event, scale_rot_inertia, scale_tire_stiffness, gen_empty_fingerprint, get_safety_config
 from selfdrive.car.gm.values import CAR, CC_ONLY_CAR, CruiseButtons, CarControllerParams, EV_CAR, CAMERA_ACC_CAR
-=======
-from math import fabs, erf, atan, cos
-
-from common.conversions import Conversions as CV
-from common.numpy_fast import clip
-from common.params import Params
-from selfdrive.car import STD_CARGO_KG, create_button_enable_events, create_button_event, scale_rot_inertia, scale_tire_stiffness, gen_empty_fingerprint, get_safety_config
-from selfdrive.car.gm.values import CAR, CruiseButtons, CarControllerParams, NO_ASCM
->>>>>>> 5c4f119f
 from selfdrive.car.interfaces import CarInterfaceBase
 
 ButtonType = car.CarState.ButtonEvent.Type
 EventName = car.CarEvent.EventName
 GearShifter = car.CarState.GearShifter
-<<<<<<< HEAD
 TransmissionType = car.CarParams.TransmissionType
 NetworkLocation = car.CarParams.NetworkLocation
-=======
->>>>>>> 5c4f119f
 BUTTONS_DICT = {CruiseButtons.RES_ACCEL: ButtonType.accelCruise, CruiseButtons.DECEL_SET: ButtonType.decelCruise,
                 CruiseButtons.MAIN: ButtonType.altButton3, CruiseButtons.CANCEL: ButtonType.cancel}
 
-PI = 3.14159
-
-# meant for traditional ff fits
-def get_steer_feedforward_sigmoid1(angle, speed, ANGLE_COEF, ANGLE_COEF2, ANGLE_OFFSET, SPEED_OFFSET, SIGMOID_COEF_RIGHT, SIGMOID_COEF_LEFT, SPEED_COEF):
-  x = ANGLE_COEF * (angle) / max(0.01,speed)
-  sigmoid = x / (1. + fabs(x))
-  return ((SIGMOID_COEF_RIGHT if angle > 0. else SIGMOID_COEF_LEFT) * sigmoid) * (0.01 + speed + SPEED_OFFSET) ** ANGLE_COEF2 + ANGLE_OFFSET * (angle * SPEED_COEF - atan(angle * SPEED_COEF))
-
-# meant for torque fits
-def get_steer_feedforward_erf(angle, speed, ANGLE_COEF, ANGLE_COEF2, ANGLE_OFFSET, SPEED_OFFSET, SIGMOID_COEF_RIGHT, SIGMOID_COEF_LEFT, SPEED_COEF):
-  x = ANGLE_COEF * (angle) * (40.23 / (max(0.05,speed + SPEED_OFFSET))**SPEED_COEF)
-  sigmoid = erf(x)
-  return ((SIGMOID_COEF_RIGHT if angle < 0. else SIGMOID_COEF_LEFT) * sigmoid) + ANGLE_COEF2 * angle
-
-def get_steer_feedforward_erf1(angle, speed, ANGLE_COEF, ANGLE_OFFSET, SPEED_OFFSET, SPEED_POWER, SIGMOID_COEF, SPEED_COEF):
-  x = ANGLE_COEF * (angle + ANGLE_OFFSET)
-  sigmoid = erf(x)
-  return (SIGMOID_COEF * sigmoid) / (max(speed - SPEED_OFFSET, 0.1) * SPEED_COEF)**SPEED_POWER
-
-def get_steer_feedforward_sigmoid(desired_angle, v_ego, ANGLE, ANGLE_OFFSET, SIGMOID_SPEED, SIGMOID, SPEED):
-  x = ANGLE * (desired_angle + ANGLE_OFFSET)
-  sigmoid = x / (1 + fabs(x))
-  return (SIGMOID_SPEED * sigmoid * v_ego) + (SIGMOID * sigmoid) + (SPEED * v_ego)
-  
+
 class CarInterface(CarInterfaceBase):
   @staticmethod
   def get_pid_accel_limits(CP, current_speed, cruise_speed):
     params = CarControllerParams()
     return params.ACCEL_MIN, params.ACCEL_MAX
-  
+
+  # Determined by iteratively plotting and minimizing error for f(angle, speed) = steer.
   @staticmethod
   def get_steer_feedforward_volt(desired_angle, v_ego):
-    ANGLE_COEF = 1.23514093
-    ANGLE_COEF2 = 2.00000000
-    ANGLE_OFFSET = 0.03891270
-    SPEED_OFFSET = 8.58272983
-    SIGMOID_COEF_RIGHT = 0.00154548
-    SIGMOID_COEF_LEFT = 0.00168327
-    SPEED_COEF = 0.16283995
-    return get_steer_feedforward_sigmoid1(desired_angle, v_ego, ANGLE_COEF, ANGLE_COEF2, ANGLE_OFFSET, SPEED_OFFSET, SIGMOID_COEF_RIGHT, SIGMOID_COEF_LEFT, SPEED_COEF)
-  
-  # Volt determined by iteratively plotting and minimizing error for f(angle, speed) = steer.
-  @staticmethod
-  def get_steer_feedforward_volt_torque(desired_lateral_accel, v_ego):
-    ANGLE_COEF = 0.10000000
-    ANGLE_COEF2 = 0.13609369
-    ANGLE_OFFSET = 0.00215830
-    SPEED_OFFSET = -3.40740140
-    SIGMOID_COEF_RIGHT = 0.54324908
-    SIGMOID_COEF_LEFT = 0.48109872
-    SPEED_COEF = 0.59589789
-    return get_steer_feedforward_erf(desired_lateral_accel, v_ego, ANGLE_COEF, ANGLE_COEF2, ANGLE_OFFSET, SPEED_OFFSET, SIGMOID_COEF_RIGHT, SIGMOID_COEF_LEFT, SPEED_COEF)
-  
-
+    desired_angle *= 0.02904609
+    sigmoid = desired_angle / (1 + fabs(desired_angle))
+    return 0.10006696 * sigmoid * (v_ego + 3.12485927)
 
   @staticmethod
   def get_steer_feedforward_acadia(desired_angle, v_ego):
-    ANGLE = 0.1314029550298617
-    ANGLE_OFFSET = 0.#8317776927522815
-    SIGMOID_SPEED = 0.03820691400292691
-    SIGMOID = 0.3785405719285944
-    SPEED = -0.0010868615264700465
-    return get_steer_feedforward_sigmoid(desired_angle, v_ego, ANGLE, ANGLE_OFFSET, SIGMOID_SPEED, SIGMOID, SPEED)
-
-  @staticmethod
-  def get_steer_feedforward_bolt_euv(angle, speed):
-    ANGLE_COEF = 4.80745391
-    ANGLE_COEF2 = 0.47214969
-    ANGLE_OFFSET = 0.#-0.32202861
-    SPEED_OFFSET = 2.85629120
-    SIGMOID_COEF_RIGHT = 0.33536781
-    SIGMOID_COEF_LEFT = 0.40555956
-    SPEED_COEF = 0.02123313
-
-    x = ANGLE_COEF * (angle + ANGLE_OFFSET)
-    sigmoid = x / (1. + fabs(x))
-    return ((SIGMOID_COEF_RIGHT if (angle + ANGLE_OFFSET) > 0. else SIGMOID_COEF_LEFT) * sigmoid) * ((speed + SPEED_OFFSET) * SPEED_COEF) * ((fabs(angle + ANGLE_OFFSET) ** fabs(ANGLE_COEF2)))
-  
-  @staticmethod
-  def get_steer_feedforward_bolt_euv_torque(desired_lateral_accel, speed):
-    ANGLE_COEF = 0.16179233
-    ANGLE_COEF2 = 0.20691964
-    ANGLE_OFFSET = 0.#0.04420955
-    SPEED_OFFSET = -7.94958973
-    SIGMOID_COEF_RIGHT = 0.34906506
-    SIGMOID_COEF_LEFT = 0.20000000
-    SPEED_COEF = 0.38748798
-
-    x = ANGLE_COEF * (desired_lateral_accel + ANGLE_OFFSET) * (40.23 / (max(0.05,speed + SPEED_OFFSET))**SPEED_COEF)
-    sigmoid = erf(x)
-    return ((SIGMOID_COEF_RIGHT if (desired_lateral_accel + ANGLE_OFFSET) < 0. else SIGMOID_COEF_LEFT) * sigmoid) + ANGLE_COEF2 * (desired_lateral_accel + ANGLE_OFFSET)
-  
-  @staticmethod
-  def get_steer_feedforward_bolt(desired_angle, v_ego):
-    ANGLE = 0.06370624896135679
-    ANGLE_OFFSET = 0.#32536345911579184
-    SIGMOID_SPEED = 0.06479105208670367
-    SIGMOID = 0.34485246691603205
-    SPEED = -0.0010645479469461995
-    return get_steer_feedforward_sigmoid(desired_angle, v_ego, ANGLE, ANGLE_OFFSET, SIGMOID_SPEED, SIGMOID, SPEED)
-  
-  @staticmethod
-  def get_steer_feedforward_bolt_torque(desired_lateral_accel, speed):
-    ANGLE_COEF = 0.18708832
-    ANGLE_COEF2 = 0.28818528
-    ANGLE_OFFSET = 0.#21370785
-    SPEED_OFFSET = 20.00000000
-    SIGMOID_COEF_RIGHT = 0.36997215
-    SIGMOID_COEF_LEFT = 0.43181054
-    SPEED_COEF = 0.34143006
-    x = ANGLE_COEF * (desired_lateral_accel + ANGLE_OFFSET) * (40.23 / (max(0.05,speed + SPEED_OFFSET))**SPEED_COEF)
-    sigmoid = erf(x)
-    return ((SIGMOID_COEF_RIGHT if (desired_lateral_accel + ANGLE_OFFSET) < 0. else SIGMOID_COEF_LEFT) * sigmoid) + ANGLE_COEF2 * (desired_lateral_accel + ANGLE_OFFSET)
-  
-  @staticmethod
-  def get_steer_feedforward_silverado(desired_angle, v_ego):
-    ANGLE = 0.06539361463056717
-    ANGLE_OFFSET = -0.#8390269362439537
-    SIGMOID_SPEED = 0.023681877712247515
-    SIGMOID = 0.5709779025308087
-    SPEED = -0.0016656455765509301
-    return get_steer_feedforward_sigmoid(desired_angle, v_ego, ANGLE, ANGLE_OFFSET, SIGMOID_SPEED, SIGMOID, SPEED)
-  
-  @staticmethod
-  def get_steer_feedforward_silverado_torque(desired_lateral_accel, speed):
-    ANGLE_COEF = 0.40612450
-    ANGLE_COEF2_RIGHT = 0.14742903
-    ANGLE_COEF2_LEFT = 0.07317035
-    SIGMOID_COEF_RIGHT = 0.35
-    SIGMOID_COEF_LEFT = 0.35
-    x = ANGLE_COEF * (desired_lateral_accel) * (40.23 / (max(0.2,speed)))
-    sigmoid = erf(x)
-    if desired_lateral_accel < 0.:
-      sigmoid_coef = SIGMOID_COEF_RIGHT 
-      slope_coef = ANGLE_COEF2_RIGHT
-    else:
-      sigmoid_coef = SIGMOID_COEF_LEFT
-      slope_coef = ANGLE_COEF2_LEFT
-    return sigmoid_coef * sigmoid + slope_coef * desired_lateral_accel
-  
-  # Volt determined by iteratively plotting and minimizing error for f(angle, speed) = steer.
-  @staticmethod
-  def get_steer_feedforward_tahoe_torque(desired_lateral_accel, v_ego):
-    ANGLE_COEF = -0.53345154
-    ANGLE_OFFSET = 0.
-    SPEED_OFFSET = 0.
-    SPEED_POWER = 1.
-    SIGMOID_COEF = 17.81939495
-    SPEED_COEF = -0.47166994
-    return get_steer_feedforward_erf1(desired_lateral_accel, v_ego, ANGLE_COEF, ANGLE_OFFSET, SPEED_OFFSET, SPEED_POWER, SIGMOID_COEF, SPEED_COEF)
-  
-  @staticmethod
-  def get_steer_feedforward_suburban(angle, speed):
-    ANGLE_COEF = 0.90168740
-    ANGLE_COEF2 = 0.37850928
-    ANGLE_OFFSET = 0.#-3.02370131
-    SPEED_OFFSET = 0.00000000
-    SIGMOID_COEF_RIGHT = 0.34018316
-    SIGMOID_COEF_LEFT = 0.38395898
-    SPEED_COEF = 0.03309914
-    
-    x = ANGLE_COEF * (angle + ANGLE_OFFSET)
-    sigmoid = x / (1. + fabs(x))
-    return ((SIGMOID_COEF_RIGHT if (angle + ANGLE_OFFSET) > 0. else SIGMOID_COEF_LEFT) * sigmoid) * ((speed + SPEED_OFFSET) * SPEED_COEF) * ((fabs(angle + ANGLE_OFFSET) ** fabs(ANGLE_COEF2)))
-  
-  @staticmethod
-  def get_steer_feedforward_suburban_torque(desired_lateral_accel, speed):
-    ANGLE_COEF = 0.66897758
-    ANGLE_COEF2 = 0.01000000
-    ANGLE_OFFSET = 0.#-0.44029828
-    SPEED_OFFSET = 2.31755298
-    SIGMOID_COEF_RIGHT = 0.35709901
-    SIGMOID_COEF_LEFT = 0.36136769
-    SPEED_COEF = 0.13870482
-    
-    x = ANGLE_COEF * (desired_lateral_accel + ANGLE_OFFSET)
-    sigmoid = x / (1. + fabs(x))
-    
-    linear = desired_lateral_accel
-    max_speed = 26.
-    speed_norm = 0.5 * cos(clip(speed / max_speed, 0., 1.) * PI) + 0.5
-    
-    return (speed_norm) * linear + (1-speed_norm) * (((SIGMOID_COEF_RIGHT if (desired_lateral_accel + ANGLE_OFFSET) > 0. else SIGMOID_COEF_LEFT) * sigmoid) * ((speed + SPEED_OFFSET) * SPEED_COEF) * ((fabs(desired_lateral_accel + ANGLE_OFFSET) ** fabs(ANGLE_COEF2))))
-
-  def get_steer_feedforward_function_torque(self):
-    if self.CP.carFingerprint == CAR.SILVERADO_NR:
-      return self.get_steer_feedforward_silverado_torque
-    elif self.CP.carFingerprint == CAR.VOLT or self.CP.carFingerprint == CAR.VOLT_NR:
-      return self.get_steer_feedforward_volt_torque
-    elif self.CP.carFingerprint == CAR.BOLT_EUV:
-      return self.get_steer_feedforward_bolt_euv_torque
-    elif self.CP.carFingerprint == CAR.BOLT_NR:
-      return self.get_steer_feedforward_bolt_torque
-    elif self.CP.carFingerprint == CAR.TAHOE_NR:
-      return self.get_steer_feedforward_tahoe_torque
-    elif self.CP.carFingerprint == CAR.SUBURBAN:
-      return self.get_steer_feedforward_suburban_torque
-    else:
-      return CarInterfaceBase.get_steer_feedforward_torque_default
-  
+    desired_angle *= 0.09760208
+    sigmoid = desired_angle / (1 + fabs(desired_angle))
+    return 0.04689655 * sigmoid * (v_ego + 10.028217)
+
   def get_steer_feedforward_function(self):
-    if self.CP.carFingerprint == CAR.VOLT or self.CP.carFingerprint == CAR.VOLT_NR:
+    if self.CP.carFingerprint == CAR.VOLT:
       return self.get_steer_feedforward_volt
     elif self.CP.carFingerprint == CAR.ACADIA:
       return self.get_steer_feedforward_acadia
-    elif self.CP.carFingerprint == CAR.BOLT_EUV:
-      return self.get_steer_feedforward_bolt_euv
-    elif self.CP.carFingerprint == CAR.BOLT_NR:
-      return self.get_steer_feedforward_bolt
-    elif self.CP.carFingerprint == CAR.SILVERADO_NR:
-      return self.get_steer_feedforward_silverado
-    elif self.CP.carFingerprint == CAR.SUBURBAN:
-      return self.get_steer_feedforward_suburban
     else:
       return CarInterfaceBase.get_steer_feedforward_default
 
@@ -250,7 +49,6 @@
     ret = CarInterfaceBase.get_std_params(candidate, fingerprint)
     ret.carName = "gm"
     ret.safetyConfigs = [get_safety_config(car.CarParams.SafetyModel.gm)]
-<<<<<<< HEAD
     ret.autoResumeSng = False
 
     if candidate in EV_CAR:
@@ -264,33 +62,26 @@
       ret.radarOffCan = True  # no radar
       ret.pcmCruise = True
       ret.safetyConfigs[0].safetyParam |= Panda.FLAG_GM_HW_CAM
-      
+
       if candidate in CC_ONLY_CAR:
         ret.safetyConfigs[0].safetyParam |= Panda.FLAG_GM_HW_CAM_CC
         # TODO: Add Toggle
         ret.openpilotLongitudinalControl = True
-        
+
         ret.enableGasInterceptor = 0x201 in fingerprint[0]
         if ret.enableGasInterceptor:
           ret.openpilotLongitudinalControl = True
           ret.pcmCruise = False
-      
+
     else:  # ASCM, OBD-II harness
       ret.openpilotLongitudinalControl = True
       ret.networkLocation = NetworkLocation.gateway
       ret.radarOffCan = False
       ret.pcmCruise = False  # stock non-adaptive cruise control is kept off
-=======
-    ret.alternativeExperience = 1 # UNSAFE_DISABLE_DISENGAGE_ON_GAS
-    ret.pcmCruise = False  # stock cruise control is kept off
-    ret.openpilotLongitudinalControl = True # ASCM vehicles use OP for long
-    ret.radarOffCan = False # ASCM vehicles (typically) have radar
->>>>>>> 5c4f119f
 
     # These cars have been put into dashcam only due to both a lack of users and test coverage.
     # These cars likely still work fine. Once a user confirms each car works and a test route is
     # added to selfdrive/car/tests/routes.py, we can remove it from this list.
-<<<<<<< HEAD
     ret.dashcamOnly = candidate in {CAR.CADILLAC_ATS, CAR.HOLDEN_ASTRA, CAR.MALIBU, CAR.BUICK_REGAL, CAR.EQUINOX, CAR.BOLT_EV}
 
     # Start with a baseline tuning for all GM vehicles. Override tuning as needed in each model section below.
@@ -301,47 +92,7 @@
     ret.lateralTuning.pid.kf = 0.00004   # full torque for 20 deg at 80mph means 0.00007818594
     ret.steerActuatorDelay = 0.1  # Default delay, not measured yet
     tire_stiffness_factor = 0.444  # not optimized yet
-=======
-    ret.dashcamOnly = candidate in {CAR.CADILLAC_ATS, CAR.HOLDEN_ASTRA, CAR.MALIBU, CAR.BUICK_REGAL}
-
-    # Presence of a camera on the object bus is ok.
-    # Have to go to read_only if ASCM is online (ACC-enabled cars),
-    # or camera is on powertrain bus (LKA cars without ACC).
-    
-    # Saving this for a rainy day...
-    # # Dynamically replace the DBC used based on the magic toggle value
-    # params = Params()
-    # new_pedal_transform = params.get_bool("GMNewPedalTransform")
-    # if (new_pedal_transform):
-    #   for c in DBC.keys():
-    #     v = DBC[c]
-    #     DBC[c] = dbc_dict('gm_global_a_powertrain_bolt_generated', v["radar"], v["chassis"], v["body"])
-    # CarInterface.using_new_pedal_transform = new_pedal_transform
-    
-    # LKAS only - no radar, no long 
-    if candidate in NO_ASCM:
-      ret.openpilotLongitudinalControl = False
-      ret.radarOffCan = True
-    
-    # TODO: How Do we detect vehicles using stock cam-based ACC?
-      #ret.pcmCruise = True
-      
-    tire_stiffness_factor = 0.444  # not optimized yet
-
-    # Start with a baseline tuning for all GM vehicles. Override tuning as needed in each model section below.
-    ret.minSteerSpeed = 7 * CV.MPH_TO_MS
-    ret.lateralTuning.pid.kpBP = [0.]
-    ret.lateralTuning.pid.kpV = [0.2]
-    ret.lateralTuning.pid.kiBP = [0.]
-    ret.lateralTuning.pid.kiV = [0.00]
-    ret.lateralTuning.pid.kf = 0.00004   # full torque for 20 deg at 80mph means 0.00007818594
-    ret.steerActuatorDelay = 0.1  # Default delay, not measured yet
-    ret.enableGasInterceptor = 0x201 in fingerprint[0]
-    # # Check for Electronic Parking Brake
-    # TODO: JJS: Add param to cereal
-    # ret.hasEPB = 0x230 in fingerprint[0]
-    
-    # baseline longitudinal tune
+
     ret.longitudinalTuning.kpBP = [5., 35.]
     ret.longitudinalTuning.kpV = [2.4, 1.5]
     ret.longitudinalTuning.kiBP = [0.]
@@ -349,20 +100,6 @@
 
     ret.steerLimitTimer = 0.4
     ret.radarTimeStep = 0.0667  # GM radar runs at 15Hz instead of standard 20Hz
-    
-    
-    
-    if ret.enableGasInterceptor:
-      ret.openpilotLongitudinalControl = True
->>>>>>> 5c4f119f
-
-    ret.longitudinalTuning.kpBP = [5., 35.]
-    ret.longitudinalTuning.kpV = [2.4, 1.5]
-    ret.longitudinalTuning.kiBP = [0.]
-    ret.longitudinalTuning.kiV = [0.36]
-
-    ret.steerLimitTimer = 0.4
-    ret.radarTimeStep = 0.0667  # GM radar runs at 15Hz instead of standard 20Hz
 
     # supports stop and go, but initial engage must (conservatively) be above 18mph
     ret.minEnableSpeed = 18 * CV.MPH_TO_MS
@@ -370,7 +107,6 @@
           ret.minEnableSpeed = -1
 
     if candidate == CAR.VOLT or candidate == CAR.VOLT_NR:
-<<<<<<< HEAD
       ret.mass = 1607. + STD_CARGO_KG
       ret.wheelbase = 2.69
       ret.steerRatio = 17.7  # Stock 15.7, LiveParameters
@@ -383,41 +119,14 @@
       ret.lateralTuning.pid.kiV = [0.]
       ret.lateralTuning.pid.kf = 1.  # get_steer_feedforward_volt()
       ret.steerActuatorDelay = 0.2
-=======
-      ret.minEnableSpeed = 0
-      ret.mass = 1607. + STD_CARGO_KG
-      ret.wheelbase = 2.69
-      ret.steerRatio = 17.7  # Stock 15.7, LiveParameters
-      tire_stiffness_factor = 0.469 # Stock Michelin Energy Saver A/S, LiveParameters
-      ret.steerRatioRear = 0.
-      ret.centerToFront = 0.45 * ret.wheelbase # from Volt Gen 1
-      ret.steerActuatorDelay = 0.18
-      if (Params().get_bool("LateralTorqueControl")):
-        max_lateral_accel = 3.0
-        ret.lateralTuning.init('torque')
-        ret.lateralTuning.torque.useSteeringAngle = True
-        ret.lateralTuning.torque.kp = 1.8 / max_lateral_accel
-        ret.lateralTuning.torque.ki = 0.5 / max_lateral_accel
-        ret.lateralTuning.torque.kd = 5.0 / max_lateral_accel
-        ret.lateralTuning.torque.kf = 1.0 # use with custom torque ff
-        ret.lateralTuning.torque.friction = 0.005
-      else:
-        ret.lateralTuning.pid.kpBP = [0., 40.]
-        ret.lateralTuning.pid.kpV = [0., .16]
-        ret.lateralTuning.pid.kiBP = [0., 40.]
-        ret.lateralTuning.pid.kiV = [.015, 0.02]
-        ret.lateralTuning.pid.kdBP = [0.]
-        ret.lateralTuning.pid.kdV = [0.7]
-        ret.lateralTuning.pid.kf = 1. # !!! ONLY for sigmoid feedforward !!!
->>>>>>> 5c4f119f
 
       if ret.enableGasInterceptor:
         ret.longitudinalActuatorDelayLowerBound = 0.06
         ret.longitudinalActuatorDelayUpperBound = 0.08
         #Note: Low speed, stop and go not tested. Should be fairly smooth on highway
         ret.longitudinalTuning.kpBP = [0., 35.0]
-        ret.longitudinalTuning.kpV = [0.4, 0.06] 
-        ret.longitudinalTuning.kiBP = [0., 35.0] 
+        ret.longitudinalTuning.kpV = [0.4, 0.06]
+        ret.longitudinalTuning.kiBP = [0., 35.0]
         ret.longitudinalTuning.kiV = [0.0, 0.04]
         ret.longitudinalTuning.kf = 0.25
         ret.stoppingDecelRate = 0.8  # reach stopping target smoothly, brake_travel/s while trying to stop
@@ -426,21 +135,8 @@
         ret.vEgoStarting = 0.5  # Speed at which the car goes into starting state, when car starts requesting starting accel,
         # vEgoStarting needs to be > or == vEgoStopping to avoid state transition oscillation
         ret.stoppingControl = True
-<<<<<<< HEAD
 
     elif candidate == CAR.MALIBU:
-=======
-      else:
-        # Only tuned to reduce oscillations. TODO.
-        ret.longitudinalTuning.kpBP = [5., 15., 35.]
-        ret.longitudinalTuning.kpV = [1.32, 1.6, 1.3]
-        ret.longitudinalTuning.kiBP = [5., 15., 35.]
-        ret.longitudinalTuning.kiV = [0.17, 0.31, 0.34]
-        ret.longitudinalTuning.kdBP = [5., 25.]
-        ret.longitudinalTuning.kdV = [0.65, 0.0]
-
-    elif candidate == CAR.MALIBU or candidate == CAR.MALIBU_NR:
->>>>>>> 5c4f119f
       ret.mass = 1496. + STD_CARGO_KG
       ret.wheelbase = 2.83
       ret.steerRatio = 15.8
@@ -453,39 +149,14 @@
       ret.centerToFront = ret.wheelbase * 0.4
       ret.steerRatio = 15.7
 
-    elif candidate == CAR.ACADIA or candidate == CAR.ACADIA_NR:
+    elif candidate == CAR.ACADIA:
       ret.minEnableSpeed = -1.  # engage speed is decided by pcm
       ret.mass = 4353. * CV.LB_TO_KG + STD_CARGO_KG
       ret.wheelbase = 2.86
       ret.steerRatio = 14.4  # end to end is 13.46
       ret.centerToFront = ret.wheelbase * 0.4
-<<<<<<< HEAD
       ret.lateralTuning.pid.kf = 1.  # get_steer_feedforward_acadia()
       ret.longitudinalActuatorDelayUpperBound = 0.5  # large delay to initially start braking
-=======
-      if (Params().get_bool("LateralTorqueControl")):
-        max_lateral_accel = 3.0
-        ret.lateralTuning.init('torque')
-        ret.lateralTuning.torque.useSteeringAngle = True
-        ret.lateralTuning.torque.kp = 2.0 / max_lateral_accel
-        ret.lateralTuning.torque.ki = 0.8 / max_lateral_accel
-        ret.lateralTuning.torque.kd = 5.0 / max_lateral_accel
-        ret.lateralTuning.torque.kf = 1.5 / max_lateral_accel
-        ret.lateralTuning.torque.friction = 0.05
-      else:
-        ret.lateralTuning.pid.kpBP = [i * CV.MPH_TO_MS for i in [0., 80.]]
-        ret.lateralTuning.pid.kpV = [0., 0.16]
-        ret.lateralTuning.pid.kiBP = [0.]
-        ret.lateralTuning.pid.kiV = [0.016]
-        ret.lateralTuning.pid.kdBP = [0.]
-        ret.lateralTuning.pid.kdV = [0.6]
-        ret.lateralTuning.pid.kf = 1. # get_steer_feedforward_acadia()
-
-      ret.longitudinalTuning.kdBP = [5., 25.]
-      ret.longitudinalTuning.kdV = [0.8, 0.4]
-      ret.longitudinalTuning.kiBP = [5., 35.]
-      ret.longitudinalTuning.kiV = [0.31, 0.34]
->>>>>>> 5c4f119f
 
     elif candidate == CAR.BUICK_REGAL:
       ret.mass = 3779. * CV.LB_TO_KG + STD_CARGO_KG  # (3849+3708)/2
@@ -504,7 +175,6 @@
       ret.mass = 2739. + STD_CARGO_KG
       ret.wheelbase = 3.302
       ret.steerRatio = 17.3
-<<<<<<< HEAD
       ret.centerToFront = ret.wheelbase * 0.5
       ret.lateralTuning.pid.kiBP, ret.lateralTuning.pid.kpBP = [[10., 41.0], [10., 41.0]]
       ret.lateralTuning.pid.kpV, ret.lateralTuning.pid.kiV = [[0.13, 0.24], [0.01, 0.02]]
@@ -557,210 +227,11 @@
         ret.longitudinalTuning.kf = 0.3
         ret.stoppingDecelRate = 0.8  # reach stopping target smoothly, brake_travel/s while trying to stop
         ret.stopAccel = 0. # Required acceleration to keep vehicle stationary
-=======
-      ret.centerToFront = ret.wheelbase * 0.49
-      ret.lateralTuning.pid.kpBP = [10., 41.0]
-      ret.lateralTuning.pid.kpV = [0.13, 0.24]
-      ret.lateralTuning.pid.kiBP = [10., 41.0]
-      ret.lateralTuning.pid.kiV = [0.01, 0.02]
-      ret.lateralTuning.pid.kf = 0.000045
-      tire_stiffness_factor = 1.0
-
-    elif candidate == CAR.BOLT_NR:
-      ret.minEnableSpeed = -1
-      ret.minSteerSpeed = 5 * CV.MPH_TO_MS
-      ret.mass = 1616. + STD_CARGO_KG
-      ret.wheelbase = 2.60096
-      ret.steerRatio = 16.8
-      ret.steerRatioRear = 0.
-      ret.centerToFront = 2.0828 #ret.wheelbase * 0.4 # wild guess
-      tire_stiffness_factor = 1.0
-      ret.steerActuatorDelay = 0.
-      # TODO: Improve stability in turns 
-      # still working on improving lateral
-      
-      # TODO: Should ActuatorDelay be converted to BPV arrays?
-      # TODO: Check if the actuator delay changes based on vehicle speed
-      if (Params().get_bool("LateralTorqueControl")):
-        max_lateral_accel = 3.0
-        ret.lateralTuning.init('torque')
-        ret.lateralTuning.torque.useSteeringAngle = True
-        ret.lateralTuning.torque.kp = 1.8 / max_lateral_accel
-        ret.lateralTuning.torque.ki = 0.6 / max_lateral_accel
-        ret.lateralTuning.torque.kd = 4.0 / max_lateral_accel
-        ret.lateralTuning.torque.kf = 1.0 # use with custom torque ff
-        ret.lateralTuning.torque.friction = 0.005
-      else:
-        ret.lateralTuning.pid.kpBP, ret.lateralTuning.pid.kiBP = [[10., 41.0], [10., 41.0]]
-        ret.lateralTuning.pid.kpV, ret.lateralTuning.pid.kiV = [[0.14, 0.24], [0.01, 0.021]]
-        ret.lateralTuning.pid.kdBP = [0.]
-        ret.lateralTuning.pid.kdV = [0.5]
-        ret.lateralTuning.pid.kf = 1. # for get_steer_feedforward_bolt()
-      
-      
-      if ret.enableGasInterceptor:
-        #Note: Low speed, stop and go not tested. Should be fairly smooth on highway
-        ret.longitudinalTuning.kpBP = [0., 35.0]
-        ret.longitudinalTuning.kpV = [0.4, 0.06] 
-        ret.longitudinalTuning.kiBP = [0., 35.0] 
-        ret.longitudinalTuning.kiV = [0.0, 0.04]
-        ret.longitudinalTuning.kf = 0.25
-        ret.stoppingDecelRate = 0.8  # reach stopping target smoothly, brake_travel/s while trying to stop
-        ret.stopAccel = 0. # Required acceleraton to keep vehicle stationary
->>>>>>> 5c4f119f
         ret.vEgoStopping = 0.5  # Speed at which the car goes into stopping state, when car starts requesting stopping accel
         ret.vEgoStarting = 0.5  # Speed at which the car goes into starting state, when car starts requesting starting accel,
         # vEgoStarting needs to be > or == vEgoStopping to avoid state transition oscillation
         ret.stoppingControl = True
 
-<<<<<<< HEAD
-=======
-        # You can see how big the changes are with the new approach
-
-        # darknight11's tuning efforts using old pedal transform
-        # ret.longitudinalTuning.kpBP = [0., 35]
-        # ret.longitudinalTuning.kpV = [0.21, 0.46] 
-        # ret.longitudinalTuning.kiBP = [0., 35.] 
-        # ret.longitudinalTuning.kiV = [0.22, 0.33]
-        # ret.stoppingDecelRate = 0.17  # reach stopping target smoothly, brake_travel/s while trying to stop
-        # ret.stopAccel = 0. # Required acceleraton to keep vehicle stationary
-        # ret.vEgoStopping = 0.6  # Speed at which the car goes into stopping state, when car starts requesting stopping accel
-        # ret.vEgoStarting = 0.6  # Speed at which the car goes into starting state, when car starts requesting starting accel,
-
-    elif candidate == CAR.EQUINOX_NR:
-      ret.minEnableSpeed = 18 * CV.MPH_TO_MS
-      ret.mass = 3500. * CV.LB_TO_KG + STD_CARGO_KG # (3849+3708)/2
-      ret.wheelbase = 2.72 #107.3 inches in meters
-      ret.steerRatio = 14.4 # guess for tourx
-      ret.steerRatioRear = 0. # unknown online
-      ret.centerToFront = ret.wheelbase * 0.4 # wild guess
-
-    elif candidate == CAR.TAHOE_NR:
-      ret.minEnableSpeed = -1. # engage speed is decided by pcmFalse
-      ret.minSteerSpeed = -1 * CV.MPH_TO_MS
-      ret.mass = 5602. * CV.LB_TO_KG + STD_CARGO_KG # (3849+3708)/2
-      ret.wheelbase = 2.95 #116 inches in meters
-      ret.steerRatio = 16.3 # guess for tourx
-      ret.steerRatioRear = 0. # unknown online
-      ret.centerToFront = 2.59  # ret.wheelbase * 0.4 # wild guess
-      ret.steerActuatorDelay = 0.2
-      ret.pcmCruise = True # TODO: see if this resolves cruiseMismatch
-      ret.openpilotLongitudinalControl = False # ASCM vehicles use OP for long
-      ret.radarOffCan = True # ASCM vehicles (typically) have radar
-
-      # According to JYoung, decrease MAX_LAT_ACCEL if it is understeering
-      # friction may need to be increased slowly as well
-      # I'm not sure what to do about centering / wandering
-      MAX_LAT_ACCEL = 2.5
-      ret.lateralTuning.init('torque')
-      ret.lateralTuning.torque.useSteeringAngle = True
-      ret.lateralTuning.torque.kp = 2.0 / MAX_LAT_ACCEL
-      ret.lateralTuning.torque.kf = 1.0 # custom ff
-      ret.lateralTuning.torque.kfLeft = 1.0 # custom ff
-      ret.lateralTuning.torque.ki = 0.50 / MAX_LAT_ACCEL
-      ret.lateralTuning.torque.kd = 6.0 / MAX_LAT_ACCEL
-      ret.lateralTuning.torque.friction = 0.01
-
-    elif candidate == CAR.SILVERADO_NR:
-      # Thanks skip for the tune!
-      ret.minEnableSpeed = -1.
-      ret.minSteerSpeed = -1 * CV.MPH_TO_MS
-      ret.mass = 2400. + STD_CARGO_KG
-      ret.wheelbase = 3.745
-      ret.steerRatio = 16.3
-      ret.pcmCruise = True # TODO: see if this resolves cruiseMismatch
-      ret.centerToFront = ret.wheelbase * .49
-      ret.steerActuatorDelay = 0.11
-      if (Params().get_bool("LateralTorqueControl")):
-        MAX_LAT_ACCEL = 2.5
-        ret.lateralTuning.init('torque')
-        ret.lateralTuning.torque.useSteeringAngle = True
-        ret.lateralTuning.torque.kp = 2.0 / MAX_LAT_ACCEL
-        ret.lateralTuning.torque.ki = 0.2 / MAX_LAT_ACCEL
-        ret.lateralTuning.torque.kf = 1.0 # for custom ff
-      else:
-        ret.lateralTuning.pid.kpBP = [15., 31.]
-        ret.lateralTuning.pid.kpV = [0.10, 0.16]
-        ret.lateralTuning.pid.kiBP = [0., 31.]
-        ret.lateralTuning.pid.kiV = [0.0001, 0.0002]
-        ret.lateralTuning.pid.kdBP = [0.]
-        ret.lateralTuning.pid.kdV = [0.01]
-        ret.lateralTuning.pid.kf = .6 # when turning right. use with get_steer_feedforward_silverado()
-        ret.lateralTuning.pid.kfLeft = .4 #  when turning left. use with get_steer_feedforward_silverado()
-
-    elif candidate == CAR.SUBURBAN:
-      ret.minEnableSpeed = -1. # engage speed is decided by pcmFalse
-      ret.minSteerSpeed = -1 * CV.MPH_TO_MS
-      ret.mass = 2731. + STD_CARGO_KG
-      ret.wheelbase = 3.302
-      ret.steerRatio = 23.2 # LiveParams 17.3 From 2016 spec (unlisted for newer models) TODO: Use LiveParameters to find calculated
-      ret.centerToFront = ret.wheelbase * 0.49
-      
-      ret.pcmCruise = True # TODO: see if this resolves cruiseMismatch
-      ret.openpilotLongitudinalControl = False # ASCM vehicles use OP for long
-      ret.radarOffCan = True # ASCM vehicles (typically) have radar
-      
-      ret.steerActuatorDelay = 0.253 # Per Jason Young - I got 0.074
-      if (Params().get_bool("LateralTorqueControl")):
-        max_lateral_accel = 2.5
-        ret.lateralTuning.init('torque')
-        ret.lateralTuning.torque.useSteeringAngle = True
-        ret.lateralTuning.torque.kp = 2.0 / max_lateral_accel
-        ret.lateralTuning.torque.ki = 0.6 / max_lateral_accel
-        ret.lateralTuning.torque.kd = 4.0 / max_lateral_accel
-        ret.lateralTuning.torque.kf = 1.0 # use with custom torque ff
-        ret.lateralTuning.torque.friction = 0.005
-      else:
-        ret.lateralTuning.pid.kpBP, ret.lateralTuning.pid.kiBP = [[10., 41.0], [10., 41.0]]
-        ret.lateralTuning.pid.kpV, ret.lateralTuning.pid.kiV = [[0.11, 0.19], [0.02, 0.12]]
-        ret.lateralTuning.pid.kpBP = [10., 41.]
-        ret.lateralTuning.pid.kpV = [0.11, 0.19]
-        ret.lateralTuning.pid.kiBP = [10., 41.]
-        ret.lateralTuning.pid.kiV = [0.02, 0.12]
-        ret.lateralTuning.pid.kdBP = [0.]
-        ret.lateralTuning.pid.kdV = [0.6]
-        ret.lateralTuning.pid.kf = 1.0
-      ret.steerLimitTimer = 0.5
-      # ret.lateralTuning.pid.kpBP, ret.lateralTuning.pid.kiBP = [[10., 41.0], [10., 41.0]]
-      # ret.lateralTuning.pid.kpV, ret.lateralTuning.pid.kiV = [[0.13, 0.24], [0.01, 0.06]]
-      # ret.lateralTuning.pid.kf = 0.000060
-      tire_stiffness_factor = 1.0
-
-    elif candidate == CAR.BOLT_EUV:
-      ret.minEnableSpeed = -1
-      ret.minSteerSpeed = 5 * CV.MPH_TO_MS
-      ret.mass = 1616. + STD_CARGO_KG
-      ret.wheelbase = 2.60096
-      ret.steerRatio = 16.8
-      ret.steerRatioRear = 0.
-      ret.centerToFront = 2.0828 #ret.wheelbase * 0.4 # wild guess
-      tire_stiffness_factor = 1.0
-      # TODO: Improve stability in turns 
-      # still working on improving lateral
-      ret.steerActuatorDelay = 0.
-      if (Params().get_bool("LateralTorqueControl")):
-        max_lateral_accel = 3.0
-        ret.lateralTuning.init('torque')
-        ret.lateralTuning.torque.useSteeringAngle = True
-        ret.lateralTuning.torque.kp = 1.8 / max_lateral_accel
-        ret.lateralTuning.torque.ki = 0.6 / max_lateral_accel
-        ret.lateralTuning.torque.kd = 4.0 / max_lateral_accel
-        ret.lateralTuning.torque.kf = 1.0 # use with custom torque ff
-        ret.lateralTuning.torque.friction = 0.005
-      else:
-        ret.lateralTuning.pid.kpBP, ret.lateralTuning.pid.kiBP = [[10., 40.0], [0., 40.]]
-        ret.lateralTuning.pid.kpV, ret.lateralTuning.pid.kiV = [[0.1, 0.22], [0.01, 0.021]]
-        ret.lateralTuning.pid.kdBP = [0.]
-        ret.lateralTuning.pid.kdV = [0.6]
-        ret.lateralTuning.pid.kf = 1. # use with get_feedforward_bolt_euv
-      ret.pcmCruise = True # TODO: see if this resolves cruiseMismatch
-      ret.openpilotLongitudinalControl = False # Using Stock ACC
-      ret.radarOffCan = True # No Radar
-      # Note: No Long tuning as we are using stock long
-    
-
-         
->>>>>>> 5c4f119f
     # TODO: get actual value, for now starting with reasonable value for
     # civic and scaling by mass and wheelbase
     ret.rotationalInertia = scale_rot_inertia(ret.mass, ret.wheelbase)
@@ -774,13 +245,7 @@
 
   # returns a car.CarState
   def _update(self, c):
-<<<<<<< HEAD
     ret = self.CS.update(self.cp, self.cp_cam, self.cp_loopback)
-=======
-    ret = self.CS.update(self.cp, self.cp_loopback, self.cp_body)
-
-    ret.steeringRateLimited = self.CC.steer_rate_limited if self.CC is not None else False
->>>>>>> 5c4f119f
 
     if self.CS.cruise_buttons != self.CS.prev_cruise_buttons and self.CS.prev_cruise_buttons != CruiseButtons.INIT:
       be = create_button_event(self.CS.cruise_buttons, self.CS.prev_cruise_buttons, BUTTONS_DICT, CruiseButtons.UNPRESS)
@@ -791,36 +256,9 @@
 
       ret.buttonEvents = [be]
 
-<<<<<<< HEAD
     events = self.create_common_events(ret, extra_gears=[GearShifter.sport, GearShifter.low,
                                                          GearShifter.eco, GearShifter.manumatic],
                                        pcm_enable=self.CP.pcmCruise)
-=======
-    # # From Honda
-    # if self.CP.pcmCruise:
-    #   # we engage when pcm is active (rising edge)
-    #   if ret.cruiseState.enabled and not self.CS.out.cruiseState.enabled:
-    #     events.add(EventName.pcmEnable)
-    ## above handled in create_common_events
-    #   elif not ret.cruiseState.enabled and (c.actuators.accel >= 0. or not self.CP.openpilotLongitudinalControl):
-    #     # it can happen that car cruise disables while comma system is enabled: need to
-    #     # keep braking if needed or if the speed is very low
-    #     if ret.vEgo < self.CP.minEnableSpeed + 2.:
-    #       # non loud alert if cruise disables below 25mph as expected (+ a little margin)
-    #       events.add(EventName.speedTooLow)
-    #     else:
-    #       events.add(EventName.cruiseDisabled)
-    # if self.CS.CP.minEnableSpeed > 0 and ret.vEgo < 0.001:
-    #   events.add(EventName.manualRestart)
-  
-    # TODO: pcmEnable means use stock ACC
-    # TODO: We should ignore buttons and use stock ACC state
-    # TODO: create_common_events and create_button_enable_events appear to now handle this
-    # TODO: Honda has the above extra code - this may explain scott's strange alerts!
-    # Note: this update changes behavior - have steve / scott / uncle tone test / Bolt EUV test
-    events = self.create_common_events(ret, extra_gears = [GearShifter.sport, GearShifter.low,
-                                                           GearShifter.eco, GearShifter.manumatic], pcm_enable=self.CP.pcmCruise)
->>>>>>> 5c4f119f
 
     if ret.vEgo < self.CP.minEnableSpeed:
       events.add(EventName.belowEngageSpeed)
@@ -829,12 +267,6 @@
     if ret.vEgo < self.CP.minSteerSpeed:
       events.add(car.CarEvent.EventName.belowSteerSpeed)
 
-<<<<<<< HEAD
-=======
-    # handle button presses
-    events.events.extend(create_button_enable_events(ret.buttonEvents, pcm_cruise=self.CP.pcmCruise))
-
->>>>>>> 5c4f119f
     ret.events = events.to_msg()
 
     return ret
