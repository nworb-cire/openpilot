import math
from cereal import car
from common.conversions import Conversions as CV
from common.numpy_fast import interp, clip
from common.realtime import DT_CTRL
<<<<<<< HEAD
from opendbc.can.packer import CANPacker
from selfdrive.car import apply_std_steer_torque_limits, create_gas_interceptor_command
from selfdrive.car.gm import gmcan
from selfdrive.car.gm.values import CAMERA_ACC_CAR, CC_ONLY_CAR, DBC, CanBus, CarControllerParams, CruiseButtons, EV_CAR
from system.swaglog import cloudlog

VisualAlert = car.CarControl.HUDControl.VisualAlert
NetworkLocation = car.CarParams.NetworkLocation
GearShifter = car.CarState.GearShifter
NetworkLocation = car.CarParams.NetworkLocation
TransmissionType = car.CarParams.TransmissionType
=======
from common.numpy_fast import interp, clip
from opendbc.can.packer import CANPacker
from selfdrive.car import apply_std_steer_torque_limits, create_gas_interceptor_command2
from selfdrive.car.gm import gmcan
from selfdrive.car.gm.values import DBC, NO_ASCM, CanBus, CarControllerParams, EV_CAR
import math

VisualAlert = car.CarControl.HUDControl.VisualAlert
GearShifter = car.CarState.GearShifter


def actuator_hystereses(final_pedal, pedal_steady):
  # hyst params... TODO: move these to VehicleParams
  pedal_hyst_gap = 0.01    # don't change pedal command for small oscillations within this value

  # for small pedal oscillations within pedal_hyst_gap, don't change the pedal command
  if math.isclose(final_pedal,0.0):
    pedal_steady = 0.
  elif final_pedal > pedal_steady + pedal_hyst_gap:
    pedal_steady = final_pedal - pedal_hyst_gap
  elif final_pedal < pedal_steady - pedal_hyst_gap:
    pedal_steady = final_pedal + pedal_hyst_gap
  final_pedal = pedal_steady

  return final_pedal, pedal_steady
>>>>>>> 5c4f119f


def actuator_hystereses(final_pedal, pedal_steady):
  # hyst params... TODO: move these to VehicleParams
  pedal_hyst_gap = 0.01    # don't change pedal command for small oscillations within this value

  # for small pedal oscillations within pedal_hyst_gap, don't change the pedal command
  if math.isclose(final_pedal,0.0):
    pedal_steady = 0.
  elif final_pedal > pedal_steady + pedal_hyst_gap:
    pedal_steady = final_pedal - pedal_hyst_gap
  elif final_pedal < pedal_steady - pedal_hyst_gap:
    pedal_steady = final_pedal + pedal_hyst_gap
  final_pedal = pedal_steady

  return final_pedal, pedal_steady

class CarController:
  def __init__(self, dbc_name, CP, VM):
    self.pedal_steady = 0.
<<<<<<< HEAD
    self.CP = CP
=======
>>>>>>> 5c4f119f
    self.start_time = 0.
    self.apply_steer_last = 0
    self.apply_gas = 0
    self.apply_brake = 0
    self.apply_speed = 0
    self.frame = 0
    self.last_button_frame = 0

    self.lka_steering_cmd_counter_last = -1
    self.lka_icon_status_last = (False, False)

    self.params = CarControllerParams()

<<<<<<< HEAD
    self.packer_pt = CANPacker(DBC[self.CP.carFingerprint]['pt'])
    self.packer_obj = CANPacker(DBC[self.CP.carFingerprint]['radar'])
    self.packer_ch = CANPacker(DBC[self.CP.carFingerprint]['chassis'])
=======
    self.packer_pt = CANPacker(DBC[CP.carFingerprint]['pt'])
    self.packer_obj = CANPacker(DBC[CP.carFingerprint]['radar'])
    self.packer_ch = CANPacker(DBC[CP.carFingerprint]['chassis'])
    self.packer_body = CANPacker(DBC[CP.carFingerprint]['body'])
>>>>>>> 5c4f119f

  def update(self, CC, CS):
    actuators = CC.actuators
    hud_control = CC.hudControl
    hud_alert = hud_control.visualAlert
    hud_v_cruise = hud_control.setSpeed
    if hud_v_cruise > 70:
      hud_v_cruise = 0

    # Send CAN commands.
    can_sends = []

    # Steering (50Hz)
    # Avoid GM EPS faults when transmitting messages too close together: skip this transmit if we just received the
    # next Panda loopback confirmation in the current CS frame.
    if CS.lka_steering_cmd_counter != self.lka_steering_cmd_counter_last:
      self.lka_steering_cmd_counter_last = CS.lka_steering_cmd_counter
    elif (self.frame % self.params.STEER_STEP) == 0:
      if CC.latActive:
        new_steer = int(round(actuators.steer * self.params.STEER_MAX))
        apply_steer = apply_std_steer_torque_limits(new_steer, self.apply_steer_last, CS.out.steeringTorque, self.params)
      else:
        apply_steer = 0

      self.apply_steer_last = apply_steer
      # GM EPS faults on any gap in received message counters. To handle transient OP/Panda safety sync issues at the
      # moment of disengaging, increment the counter based on the last message known to pass Panda safety checks.
      idx = (CS.lka_steering_cmd_counter + 1) % 4
<<<<<<< HEAD

      can_sends.append(gmcan.create_steering_control(self.packer_pt, CanBus.POWERTRAIN, apply_steer, idx, CC.latActive))

    if self.CP.openpilotLongitudinalControl:
      # Gas/regen, brakes, and UI commands - all at 25Hz
      if self.frame % 4 == 0:
        if not CC.longActive:
          # Stock ECU sends max regen when not enabled
          self.apply_gas = self.params.MAX_ACC_REGEN
          self.apply_brake = 0
        # BEGIN INTERCEPTOR ############################
        if self.CP.carFingerprint in CC_ONLY_CAR and CS.CP.enableGasInterceptor:
          # #TODO: Add alert when not in L mode re: limited braking
          singlePedalMode = CS.out.gearShifter == GearShifter.low and self.CP.transmissionType == TransmissionType.automatic
=======
      
      can_sends.append(gmcan.create_steering_control(self.packer_pt, CanBus.POWERTRAIN, apply_steer, idx, lkas_enabled))

    # TODO: All three conditions should not be required - really only last two?
    if CS.CP.carFingerprint not in NO_ASCM and CS.CP.openpilotLongitudinalControl and not CS.CP.pcmCruise:
      # Gas/regen and brakes - all at 25Hz
      if (self.frame % 4) == 0:
        if not CC.longActive:
          # Stock ECU sends max regen when not enabled.
          self.apply_gas = self.params.MAX_ACC_REGEN
          self.apply_brake = 0
        else:
          self.apply_gas = int(round(interp(actuators.accel, self.params.GAS_LOOKUP_BP, self.params.GAS_LOOKUP_V)))
          self.apply_brake = int(round(interp(actuators.accel, self.params.BRAKE_LOOKUP_BP, self.params.BRAKE_LOOKUP_V)))

        idx = (self.frame // 4) % 4
        at_full_stop = CC.longActive and CS.out.standstill
        near_stop = CC.longActive and (CS.out.vEgo < self.params.NEAR_STOP_BRAKE_PHASE)
        # GasRegenCmdActive needs to be 1 to avoid cruise faults. It describes the ACC state, not actuation
        can_sends.append(gmcan.create_gas_regen_command(self.packer_pt, CanBus.POWERTRAIN, self.apply_gas, idx, CC.enabled, at_full_stop))
        can_sends.append(gmcan.create_friction_brake_command(self.packer_ch, CanBus.CHASSIS, self.apply_brake, idx, near_stop, at_full_stop))

      # Send dashboard UI commands (ACC status), 25hz
      if (self.frame % 4) == 0:
        send_fcw = hud_alert == VisualAlert.fcw
        can_sends.append(gmcan.create_acc_dashboard_command(self.packer_pt, CanBus.POWERTRAIN, CC.enabled,
                                                            hud_v_cruise * CV.MS_TO_KPH, hud_control.leadVisible, send_fcw))

      # Radar needs to know current speed and yaw rate (50hz),
      # and that ADAS is alive (10hz)
      time_and_headlights_step = 10
      tt = self.frame * DT_CTRL

      if self.frame % time_and_headlights_step == 0:
        idx = (self.frame // time_and_headlights_step) % 4
        can_sends.append(gmcan.create_adas_time_status(CanBus.OBSTACLE, int((tt - self.start_time) * 60), idx))
        can_sends.append(gmcan.create_adas_headlights_status(self.packer_obj, CanBus.OBSTACLE))

      speed_and_accelerometer_step = 2
      if self.frame % speed_and_accelerometer_step == 0:
        idx = (self.frame // speed_and_accelerometer_step) % 4
        can_sends.append(gmcan.create_adas_steering_status(CanBus.OBSTACLE, idx))
        can_sends.append(gmcan.create_adas_accelerometer_speed_status(CanBus.OBSTACLE, CS.out.vEgo, idx))

      if self.frame % self.params.ADAS_KEEPALIVE_STEP == 0:
        can_sends += gmcan.create_adas_keepalive(CanBus.POWERTRAIN)
    elif CS.CP.openpilotLongitudinalControl:
      # Gas/regen and brakes - all at 25Hz
      if (self.frame % 4) == 0:
        if not CC.longActive:
          # Stock ECU sends max regen when not enabled.
          self.apply_gas = self.params.MAX_ACC_REGEN
          self.apply_brake = 0
        else:
          self.apply_gas = int(round(interp(actuators.accel, self.params.GAS_LOOKUP_BP, self.params.GAS_LOOKUP_V)))
          self.apply_brake = int(round(interp(actuators.accel, self.params.BRAKE_LOOKUP_BP, self.params.BRAKE_LOOKUP_V)))

        idx = (self.frame // 4) % 4

        at_full_stop = CC.longActive and CS.out.standstill
        # near_stop = enabled and (CS.out.vEgo < P.NEAR_STOP_BRAKE_PHASE)
        # VOACC based cars have brakes on PT bus - OP won't be doing VOACC for a while
        # can_sends.append(gmcan.create_friction_brake_command(self.packer_pt, CanBus.POWERTRAIN, self.apply_brake, idx, near_stop, at_full_stop))
        
        if CS.CP.enableGasInterceptor:
          # #TODO: Add alert when not in L mode re: limited braking
          singlePedalMode = CS.out.gearShifter == GearShifter.low and CS.CP.carFingerprint in EV_CAR
>>>>>>> 5c4f119f
          # TODO: JJS Detect saturated battery?
          if singlePedalMode:
            # In L Mode, Pedal applies regen at a fixed coast-point (TODO: max regen in L mode may be different per car)
            # This will apply to EVs in L mode.
            # accel values below zero down to a cutoff point 
            #  that approximates the percentage of braking regen can handle should be scaled between 0 and the coast-point
            # accell values below this point will need to be add-on future hijacked AEB
            # TODO: Determine (or guess) at regen precentage

            # From Felger's Bolt Fort
            #It seems in L mode, accel / decel point is around 1/5
            #-1-------AEB------0----regen---0.15-------accel----------+1
            # Shrink gas request to 0.85, have it start at 0.2
            # Shrink brake request to 0.85, first 0.15 gives regen, rest gives AEB
            
            zero = 0.15625 # 40/256
            
            if (actuators.accel > 0.):
              # Scales the accel from 0-1 to 0.156-1
              pedal_gas = clip(((1-zero) * actuators.accel + zero), 0., 1.)
            else:
              # if accel is negative, -0.1 -> 0.015625
              pedal_gas = clip(zero + actuators.accel, 0., zero) # Make brake the same size as gas, but clip to regen
              # aeb = actuators.brake*(1-zero)-regen # For use later, braking more than regen
          else:
            pedal_gas = clip(actuators.accel, 0., 1.)
            
          
          # apply pedal hysteresis and clip the final output to valid values.
          pedal_final, self.pedal_steady = actuator_hystereses(pedal_gas, self.pedal_steady)
          pedal_gas = clip(pedal_final, 0., 1.)
          
          if not CC.longActive:
            pedal_gas = 0.0 # May not be needed with the enable param
<<<<<<< HEAD
            
          idx = (self.frame // 4) % 4
          can_sends.append(create_gas_interceptor_command(self.packer_pt, pedal_gas, idx))
          # END INTERCEPTOR ############################
        elif CC.longActive and self.CP.carFingerprint in CC_ONLY_CAR:
          # BEGIN CC-ACC ######
          # TODO: Cleanup the timing - normal is every 30ms...

          # TODO: Handle other units...
          # 1 mph = 0.44704 m/s
          # 1 m/s = 2.23694 mph
          #speedDiffMS = actuators.speed - CS.out.cruiseState.speed
          
          # TODO: Apparently there are rounding issues.
          speedSetPoint = int(round(CS.out.cruiseState.speed * CV.MS_TO_MPH))
          speedActuator = math.floor(actuators.speed * CV.MS_TO_MPH)
          speedDiff = (speedActuator - speedSetPoint)
          
          cruiseBtn = CruiseButtons.INIT
          
          # We will spam the up/down buttons till we reach the desired speed
          if speedDiff > 0:
            cloudlog.error(f"CC Set Speed: {speedSetPoint}, Actuator Speed: {speedActuator}, Difference: {speedDiff}: Spamming Resume+")
            cruiseBtn = CruiseButtons.RES_ACCEL
          elif speedDiff < 0:
            cloudlog.error(f"CC Set Speed: {speedSetPoint}, Actuator Speed: {speedActuator}, Difference: {speedDiff}: Spamming Set-")
            cruiseBtn = CruiseButtons.DECEL_SET

          # Check rlogs closely - our message shouldn't show up on the pt bus for us
          # Or bus 2, since we're forwarding... but I think it does
          # TODO: Cleanup the timing - normal is every 30ms...
          if (cruiseBtn != CruiseButtons.INIT) and ((self.frame - self.last_button_frame) * DT_CTRL > 0.63):
            self.last_button_frame = self.frame
            self.apply_speed = speedActuator
            can_sends.append(gmcan.create_buttons(self.packer_pt, CanBus.POWERTRAIN, CS.buttons_counter, cruiseBtn))          
          # END CC-ACC #######
        elif self.CP.carFingerprint not in CAMERA_ACC_CAR:
          if self.CP.carFingerprint in EV_CAR:
            self.apply_gas = int(round(interp(actuators.accel, self.params.EV_GAS_LOOKUP_BP, self.params.GAS_LOOKUP_V)))
            self.apply_brake = int(round(interp(actuators.accel, self.params.EV_BRAKE_LOOKUP_BP, self.params.BRAKE_LOOKUP_V)))
          else:
            self.apply_gas = int(round(interp(actuators.accel, self.params.GAS_LOOKUP_BP, self.params.GAS_LOOKUP_V)))
            self.apply_brake = int(round(interp(actuators.accel, self.params.BRAKE_LOOKUP_BP, self.params.BRAKE_LOOKUP_V)))

          idx = (self.frame // 4) % 4

          at_full_stop = CC.longActive and CS.out.standstill
          near_stop = CC.longActive and (CS.out.vEgo < self.params.NEAR_STOP_BRAKE_PHASE)
          # GasRegenCmdActive needs to be 1 to avoid cruise faults. It describes the ACC state, not actuation
          can_sends.append(gmcan.create_gas_regen_command(self.packer_pt, CanBus.POWERTRAIN, self.apply_gas, idx, CC.enabled, at_full_stop))
          can_sends.append(gmcan.create_friction_brake_command(self.packer_ch, CanBus.CHASSIS, self.apply_brake, idx, near_stop, at_full_stop))

          # Send dashboard UI commands (ACC status)
          send_fcw = hud_alert == VisualAlert.fcw
          can_sends.append(gmcan.create_acc_dashboard_command(self.packer_pt, CanBus.POWERTRAIN, CC.enabled,
                                                              hud_v_cruise * CV.MS_TO_KPH, hud_control.leadVisible, send_fcw))

      # Radar needs to know current speed and yaw rate (50hz),
      # and that ADAS is alive (10hz)
      if not self.CP.radarOffCan:
        tt = self.frame * DT_CTRL
        time_and_headlights_step = 10
        if self.frame % time_and_headlights_step == 0:
          idx = (self.frame // time_and_headlights_step) % 4
          can_sends.append(gmcan.create_adas_time_status(CanBus.OBSTACLE, int((tt - self.start_time) * 60), idx))
          can_sends.append(gmcan.create_adas_headlights_status(self.packer_obj, CanBus.OBSTACLE))

        speed_and_accelerometer_step = 2
        if self.frame % speed_and_accelerometer_step == 0:
          idx = (self.frame // speed_and_accelerometer_step) % 4
          can_sends.append(gmcan.create_adas_steering_status(CanBus.OBSTACLE, idx))
          can_sends.append(gmcan.create_adas_accelerometer_speed_status(CanBus.OBSTACLE, CS.out.vEgo, idx))

      if self.CP.networkLocation == NetworkLocation.gateway and self.frame % self.params.ADAS_KEEPALIVE_STEP == 0:
        can_sends += gmcan.create_adas_keepalive(CanBus.POWERTRAIN)

    else:
      # Stock longitudinal, integrated at camera
      if (self.frame - self.last_button_frame) * DT_CTRL > 0.04:
        if CC.cruiseControl.cancel:
          self.last_button_frame = self.frame
          cloudlog.error("Spamming Cancel")
          if self.CP.carFingerprint in CC_ONLY_CAR:
            can_sends.append(gmcan.create_buttons(self.packer_pt, CanBus.POWERTRAIN, CS.buttons_counter, CruiseButtons.CANCEL))
          else:
            can_sends.append(gmcan.create_buttons(self.packer_pt, CanBus.CAMERA, CS.buttons_counter, CruiseButtons.CANCEL))

=======
               
          can_sends.append(create_gas_interceptor_command2(self.packer_pt, CC.longActive, pedal_gas, idx))
        else:
          can_sends.append(gmcan.create_gas_regen_command(self.packer_pt, CanBus.POWERTRAIN, self.apply_gas, idx, CC.enabled, at_full_stop))

              
>>>>>>> 5c4f119f
    # Show green icon when LKA torque is applied, and
    # alarming orange icon when approaching torque limit.
    # If not sent again, LKA icon disappears in about 5 seconds.
    # Conveniently, sending camera message periodically also works as a keepalive.
    lka_active = CS.lkas_status == 1
    lka_critical = lka_active and abs(actuators.steer) > 0.9
    lka_icon_status = (lka_active, lka_critical)

    # SW_GMLAN not yet on cam harness, no HUD alerts
    if self.CP.networkLocation != NetworkLocation.fwdCamera and (self.frame % self.params.CAMERA_KEEPALIVE_STEP == 0 or lka_icon_status != self.lka_icon_status_last):
      steer_alert = hud_alert in (VisualAlert.steerRequired, VisualAlert.ldw)
      can_sends.append(gmcan.create_lka_icon_command(CanBus.SW_GMLAN, lka_active, lka_critical, steer_alert))
      self.lka_icon_status_last = lka_icon_status

    new_actuators = actuators.copy()
    new_actuators.steer = self.apply_steer_last / self.params.STEER_MAX
    new_actuators.gas = self.apply_gas
    new_actuators.brake = self.apply_brake
    new_actuators.speed = self.apply_speed

    self.frame += 1
    return new_actuators, can_sends
  <|MERGE_RESOLUTION|>--- conflicted
+++ resolved
@@ -1,30 +1,19 @@
 import math
 from cereal import car
 from common.conversions import Conversions as CV
+from common.realtime import DT_CTRL
+from opendbc.can.packer import CANPacker
 from common.numpy_fast import interp, clip
-from common.realtime import DT_CTRL
-<<<<<<< HEAD
-from opendbc.can.packer import CANPacker
-from selfdrive.car import apply_std_steer_torque_limits, create_gas_interceptor_command
+from selfdrive.car import apply_std_steer_torque_limits, create_gas_interceptor_command2
 from selfdrive.car.gm import gmcan
-from selfdrive.car.gm.values import CAMERA_ACC_CAR, CC_ONLY_CAR, DBC, CanBus, CarControllerParams, CruiseButtons, EV_CAR
 from system.swaglog import cloudlog
+from selfdrive.car.gm.values import CAMERA_ACC_CAR, CC_ONLY_CAR, DBC, NO_ASCM, CanBus, CarControllerParams, CruiseButtons, EV_CAR
 
 VisualAlert = car.CarControl.HUDControl.VisualAlert
 NetworkLocation = car.CarParams.NetworkLocation
 GearShifter = car.CarState.GearShifter
 NetworkLocation = car.CarParams.NetworkLocation
 TransmissionType = car.CarParams.TransmissionType
-=======
-from common.numpy_fast import interp, clip
-from opendbc.can.packer import CANPacker
-from selfdrive.car import apply_std_steer_torque_limits, create_gas_interceptor_command2
-from selfdrive.car.gm import gmcan
-from selfdrive.car.gm.values import DBC, NO_ASCM, CanBus, CarControllerParams, EV_CAR
-import math
-
-VisualAlert = car.CarControl.HUDControl.VisualAlert
-GearShifter = car.CarState.GearShifter
 
 
 def actuator_hystereses(final_pedal, pedal_steady):
@@ -41,31 +30,11 @@
   final_pedal = pedal_steady
 
   return final_pedal, pedal_steady
->>>>>>> 5c4f119f
-
-
-def actuator_hystereses(final_pedal, pedal_steady):
-  # hyst params... TODO: move these to VehicleParams
-  pedal_hyst_gap = 0.01    # don't change pedal command for small oscillations within this value
-
-  # for small pedal oscillations within pedal_hyst_gap, don't change the pedal command
-  if math.isclose(final_pedal,0.0):
-    pedal_steady = 0.
-  elif final_pedal > pedal_steady + pedal_hyst_gap:
-    pedal_steady = final_pedal - pedal_hyst_gap
-  elif final_pedal < pedal_steady - pedal_hyst_gap:
-    pedal_steady = final_pedal + pedal_hyst_gap
-  final_pedal = pedal_steady
-
-  return final_pedal, pedal_steady
 
 class CarController:
   def __init__(self, dbc_name, CP, VM):
     self.pedal_steady = 0.
-<<<<<<< HEAD
     self.CP = CP
-=======
->>>>>>> 5c4f119f
     self.start_time = 0.
     self.apply_steer_last = 0
     self.apply_gas = 0
@@ -79,16 +48,11 @@
 
     self.params = CarControllerParams()
 
-<<<<<<< HEAD
     self.packer_pt = CANPacker(DBC[self.CP.carFingerprint]['pt'])
     self.packer_obj = CANPacker(DBC[self.CP.carFingerprint]['radar'])
     self.packer_ch = CANPacker(DBC[self.CP.carFingerprint]['chassis'])
-=======
-    self.packer_pt = CANPacker(DBC[CP.carFingerprint]['pt'])
-    self.packer_obj = CANPacker(DBC[CP.carFingerprint]['radar'])
-    self.packer_ch = CANPacker(DBC[CP.carFingerprint]['chassis'])
-    self.packer_body = CANPacker(DBC[CP.carFingerprint]['body'])
->>>>>>> 5c4f119f
+    self.packer_body = CANPacker(DBC[self.CP.carFingerprint]['body'])
+
 
   def update(self, CC, CS):
     actuators = CC.actuators
@@ -117,7 +81,6 @@
       # GM EPS faults on any gap in received message counters. To handle transient OP/Panda safety sync issues at the
       # moment of disengaging, increment the counter based on the last message known to pass Panda safety checks.
       idx = (CS.lka_steering_cmd_counter + 1) % 4
-<<<<<<< HEAD
 
       can_sends.append(gmcan.create_steering_control(self.packer_pt, CanBus.POWERTRAIN, apply_steer, idx, CC.latActive))
 
@@ -132,80 +95,11 @@
         if self.CP.carFingerprint in CC_ONLY_CAR and CS.CP.enableGasInterceptor:
           # #TODO: Add alert when not in L mode re: limited braking
           singlePedalMode = CS.out.gearShifter == GearShifter.low and self.CP.transmissionType == TransmissionType.automatic
-=======
-      
-      can_sends.append(gmcan.create_steering_control(self.packer_pt, CanBus.POWERTRAIN, apply_steer, idx, lkas_enabled))
-
-    # TODO: All three conditions should not be required - really only last two?
-    if CS.CP.carFingerprint not in NO_ASCM and CS.CP.openpilotLongitudinalControl and not CS.CP.pcmCruise:
-      # Gas/regen and brakes - all at 25Hz
-      if (self.frame % 4) == 0:
-        if not CC.longActive:
-          # Stock ECU sends max regen when not enabled.
-          self.apply_gas = self.params.MAX_ACC_REGEN
-          self.apply_brake = 0
-        else:
-          self.apply_gas = int(round(interp(actuators.accel, self.params.GAS_LOOKUP_BP, self.params.GAS_LOOKUP_V)))
-          self.apply_brake = int(round(interp(actuators.accel, self.params.BRAKE_LOOKUP_BP, self.params.BRAKE_LOOKUP_V)))
-
-        idx = (self.frame // 4) % 4
-        at_full_stop = CC.longActive and CS.out.standstill
-        near_stop = CC.longActive and (CS.out.vEgo < self.params.NEAR_STOP_BRAKE_PHASE)
-        # GasRegenCmdActive needs to be 1 to avoid cruise faults. It describes the ACC state, not actuation
-        can_sends.append(gmcan.create_gas_regen_command(self.packer_pt, CanBus.POWERTRAIN, self.apply_gas, idx, CC.enabled, at_full_stop))
-        can_sends.append(gmcan.create_friction_brake_command(self.packer_ch, CanBus.CHASSIS, self.apply_brake, idx, near_stop, at_full_stop))
-
-      # Send dashboard UI commands (ACC status), 25hz
-      if (self.frame % 4) == 0:
-        send_fcw = hud_alert == VisualAlert.fcw
-        can_sends.append(gmcan.create_acc_dashboard_command(self.packer_pt, CanBus.POWERTRAIN, CC.enabled,
-                                                            hud_v_cruise * CV.MS_TO_KPH, hud_control.leadVisible, send_fcw))
-
-      # Radar needs to know current speed and yaw rate (50hz),
-      # and that ADAS is alive (10hz)
-      time_and_headlights_step = 10
-      tt = self.frame * DT_CTRL
-
-      if self.frame % time_and_headlights_step == 0:
-        idx = (self.frame // time_and_headlights_step) % 4
-        can_sends.append(gmcan.create_adas_time_status(CanBus.OBSTACLE, int((tt - self.start_time) * 60), idx))
-        can_sends.append(gmcan.create_adas_headlights_status(self.packer_obj, CanBus.OBSTACLE))
-
-      speed_and_accelerometer_step = 2
-      if self.frame % speed_and_accelerometer_step == 0:
-        idx = (self.frame // speed_and_accelerometer_step) % 4
-        can_sends.append(gmcan.create_adas_steering_status(CanBus.OBSTACLE, idx))
-        can_sends.append(gmcan.create_adas_accelerometer_speed_status(CanBus.OBSTACLE, CS.out.vEgo, idx))
-
-      if self.frame % self.params.ADAS_KEEPALIVE_STEP == 0:
-        can_sends += gmcan.create_adas_keepalive(CanBus.POWERTRAIN)
-    elif CS.CP.openpilotLongitudinalControl:
-      # Gas/regen and brakes - all at 25Hz
-      if (self.frame % 4) == 0:
-        if not CC.longActive:
-          # Stock ECU sends max regen when not enabled.
-          self.apply_gas = self.params.MAX_ACC_REGEN
-          self.apply_brake = 0
-        else:
-          self.apply_gas = int(round(interp(actuators.accel, self.params.GAS_LOOKUP_BP, self.params.GAS_LOOKUP_V)))
-          self.apply_brake = int(round(interp(actuators.accel, self.params.BRAKE_LOOKUP_BP, self.params.BRAKE_LOOKUP_V)))
-
-        idx = (self.frame // 4) % 4
-
-        at_full_stop = CC.longActive and CS.out.standstill
-        # near_stop = enabled and (CS.out.vEgo < P.NEAR_STOP_BRAKE_PHASE)
-        # VOACC based cars have brakes on PT bus - OP won't be doing VOACC for a while
-        # can_sends.append(gmcan.create_friction_brake_command(self.packer_pt, CanBus.POWERTRAIN, self.apply_brake, idx, near_stop, at_full_stop))
-        
-        if CS.CP.enableGasInterceptor:
-          # #TODO: Add alert when not in L mode re: limited braking
-          singlePedalMode = CS.out.gearShifter == GearShifter.low and CS.CP.carFingerprint in EV_CAR
->>>>>>> 5c4f119f
           # TODO: JJS Detect saturated battery?
           if singlePedalMode:
             # In L Mode, Pedal applies regen at a fixed coast-point (TODO: max regen in L mode may be different per car)
             # This will apply to EVs in L mode.
-            # accel values below zero down to a cutoff point 
+            # accel values below zero down to a cutoff point
             #  that approximates the percentage of braking regen can handle should be scaled between 0 and the coast-point
             # accell values below this point will need to be add-on future hijacked AEB
             # TODO: Determine (or guess) at regen precentage
@@ -215,9 +109,9 @@
             #-1-------AEB------0----regen---0.15-------accel----------+1
             # Shrink gas request to 0.85, have it start at 0.2
             # Shrink brake request to 0.85, first 0.15 gives regen, rest gives AEB
-            
+
             zero = 0.15625 # 40/256
-            
+
             if (actuators.accel > 0.):
               # Scales the accel from 0-1 to 0.156-1
               pedal_gas = clip(((1-zero) * actuators.accel + zero), 0., 1.)
@@ -227,16 +121,15 @@
               # aeb = actuators.brake*(1-zero)-regen # For use later, braking more than regen
           else:
             pedal_gas = clip(actuators.accel, 0., 1.)
-            
-          
+
+
           # apply pedal hysteresis and clip the final output to valid values.
           pedal_final, self.pedal_steady = actuator_hystereses(pedal_gas, self.pedal_steady)
           pedal_gas = clip(pedal_final, 0., 1.)
-          
+
           if not CC.longActive:
             pedal_gas = 0.0 # May not be needed with the enable param
-<<<<<<< HEAD
-            
+
           idx = (self.frame // 4) % 4
           can_sends.append(create_gas_interceptor_command(self.packer_pt, pedal_gas, idx))
           # END INTERCEPTOR ############################
@@ -248,14 +141,14 @@
           # 1 mph = 0.44704 m/s
           # 1 m/s = 2.23694 mph
           #speedDiffMS = actuators.speed - CS.out.cruiseState.speed
-          
+
           # TODO: Apparently there are rounding issues.
           speedSetPoint = int(round(CS.out.cruiseState.speed * CV.MS_TO_MPH))
           speedActuator = math.floor(actuators.speed * CV.MS_TO_MPH)
           speedDiff = (speedActuator - speedSetPoint)
-          
+
           cruiseBtn = CruiseButtons.INIT
-          
+
           # We will spam the up/down buttons till we reach the desired speed
           if speedDiff > 0:
             cloudlog.error(f"CC Set Speed: {speedSetPoint}, Actuator Speed: {speedActuator}, Difference: {speedDiff}: Spamming Resume+")
@@ -270,7 +163,7 @@
           if (cruiseBtn != CruiseButtons.INIT) and ((self.frame - self.last_button_frame) * DT_CTRL > 0.63):
             self.last_button_frame = self.frame
             self.apply_speed = speedActuator
-            can_sends.append(gmcan.create_buttons(self.packer_pt, CanBus.POWERTRAIN, CS.buttons_counter, cruiseBtn))          
+            can_sends.append(gmcan.create_buttons(self.packer_pt, CanBus.POWERTRAIN, CS.buttons_counter, cruiseBtn))
           # END CC-ACC #######
         elif self.CP.carFingerprint not in CAMERA_ACC_CAR:
           if self.CP.carFingerprint in EV_CAR:
@@ -323,14 +216,6 @@
           else:
             can_sends.append(gmcan.create_buttons(self.packer_pt, CanBus.CAMERA, CS.buttons_counter, CruiseButtons.CANCEL))
 
-=======
-               
-          can_sends.append(create_gas_interceptor_command2(self.packer_pt, CC.longActive, pedal_gas, idx))
-        else:
-          can_sends.append(gmcan.create_gas_regen_command(self.packer_pt, CanBus.POWERTRAIN, self.apply_gas, idx, CC.enabled, at_full_stop))
-
-              
->>>>>>> 5c4f119f
     # Show green icon when LKA torque is applied, and
     # alarming orange icon when approaching torque limit.
     # If not sent again, LKA icon disappears in about 5 seconds.
@@ -352,5 +237,4 @@
     new_actuators.speed = self.apply_speed
 
     self.frame += 1
-    return new_actuators, can_sends
-  +    return new_actuators, can_sends