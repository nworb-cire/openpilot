--- conflicted
+++ resolved
@@ -4,14 +4,10 @@
 from opendbc.can.can_define import CANDefine
 from opendbc.can.parser import CANParser
 from selfdrive.car.interfaces import CarStateBase
-<<<<<<< HEAD
 from selfdrive.car.gm.values import CC_ONLY_CAR, DBC, AccState, CanBus, STEER_THRESHOLD
 
 TransmissionType = car.CarParams.TransmissionType
 NetworkLocation = car.CarParams.NetworkLocation
-=======
-from selfdrive.car.gm.values import DBC, EV_CAR, NO_ASCM, AccState, CanBus, STEER_THRESHOLD
->>>>>>> 5c4f119f
 
 
 class CarState(CarStateBase):
@@ -22,12 +18,9 @@
     self.lka_steering_cmd_counter = 0
     self.buttons_counter = 0
 
-<<<<<<< HEAD
   def update(self, pt_cp, cam_cp, loopback_cp):
-=======
-  def update(self, pt_cp, loopback_cp, body_cp):
->>>>>>> 5c4f119f
     ret = car.CarState.new_message()
+
     self.prev_cruise_buttons = self.cruise_buttons
     self.cruise_buttons = pt_cp.vl["ASCMSteeringButton"]["ACCButtons"]
     self.buttons_counter = pt_cp.vl["ASCMSteeringButton"]["RollingCounter"]
@@ -41,10 +34,7 @@
     ret.vEgoRaw = mean([ret.wheelSpeeds.fl, ret.wheelSpeeds.fr, ret.wheelSpeeds.rl, ret.wheelSpeeds.rr])
     ret.vEgo, ret.aEgo = self.update_speed_kf(ret.vEgoRaw)
     ret.standstill = ret.vEgoRaw < 0.01
-<<<<<<< HEAD
 
-=======
->>>>>>> 5c4f119f
     if pt_cp.vl["ECMPRDNL2"]["ManualMode"] == 1:
       ret.gearShifter = self.parse_gear_shifter("T")
     else:
@@ -55,19 +45,9 @@
     ret.brakePressed = pt_cp.vl["EBCMBrakePedalPosition"]["BrakePedalPosition"] >= 10
 
     # Regen braking is braking
-<<<<<<< HEAD
     if self.CP.transmissionType == TransmissionType.direct:
       ret.brakePressed = ret.brakePressed or pt_cp.vl["EBCMRegenPaddle"]["RegenPaddle"] != 0
 
-=======
-    if self.car_fingerprint in EV_CAR:
-      ret.brakePressed = ret.brakePressed or pt_cp.vl["EBCMRegenPaddle"]["RegenPaddle"] != 0
-
-    if not ret.brakePressed:
-      # TODO: JJS: restore zeroing messy brake signals via PR
-      ret.brake = 0.
-
->>>>>>> 5c4f119f
     if self.CP.enableGasInterceptor:
       ret.gas = (pt_cp.vl["GAS_SENSOR"]["INTERCEPTOR_GAS"] + pt_cp.vl["GAS_SENSOR"]["INTERCEPTOR_GAS2"]) / 2.
       ret.gasPressed = ret.gas > 15
@@ -100,11 +80,10 @@
 
     ret.parkingBrake = pt_cp.vl["VehicleIgnitionAlt"]["ParkBrake"] == 1
     ret.cruiseState.available = pt_cp.vl["ECMEngineStatus"]["CruiseMainOn"] != 0
-<<<<<<< HEAD
     if self.CP.enableGasInterceptor: # Flip CC main logic when pedal is being used for long TODO: switch to cancel cc
       ret.cruiseState.available = (not ret.cruiseState.available)
     ret.espDisabled = pt_cp.vl["ESPStatus"]["TractionControlOn"] != 1
-    
+
     if self.CP.carFingerprint in CC_ONLY_CAR:
       # TODO: Seek out CC state (may need to force fault...). CC may be harder to fault...
       ret.accFaulted = False # CC-only cars seem to always have value of AccState.FAULTED (3)
@@ -115,23 +94,13 @@
       ret.accFaulted = pt_cp.vl["AcceleratorPedal2"]["CruiseState"] == AccState.FAULTED # Always 3 with CC
       ret.cruiseState.enabled = pt_cp.vl["AcceleratorPedal2"]["CruiseState"] != AccState.OFF
       ret.cruiseState.standstill = pt_cp.vl["AcceleratorPedal2"]["CruiseState"] == AccState.STANDSTILL
-      
-    
+
+
     if self.CP.networkLocation == NetworkLocation.fwdCamera:
       if self.CP.carFingerprint in CC_ONLY_CAR:
         ret.cruiseState.speed = (pt_cp.vl["ECMCruiseControl"]["CruiseSetSpeed"]) * CV.KPH_TO_MS
       else:
         ret.cruiseState.speed = (cam_cp.vl["ASCMActiveCruiseControlStatus"]["ACCSpeedSetpoint"] / 16) * CV.KPH_TO_MS
-=======
-    if self.CP.enableGasInterceptor: # Flip CC main logic when pedal is being used for long
-      ret.cruiseState.available = (not ret.cruiseState.available)
-
-    ret.espDisabled = pt_cp.vl["ESPStatus"]["TractionControlOn"] != 1
-    if (self.CP.carFingerprint in NO_ASCM):
-      ret.accFaulted = False
-    else:
-      ret.accFaulted = pt_cp.vl["AcceleratorPedal2"]["CruiseState"] == AccState.FAULTED
->>>>>>> 5c4f119f
 
 
     return ret
@@ -194,24 +163,15 @@
       ("EBCMBrakePedalPosition", 100),
     ]
 
-<<<<<<< HEAD
 
     if CP.carFingerprint in CC_ONLY_CAR:
       signals.append(("CruiseSetSpeed", "ECMCruiseControl"))
       checks.append(("ECMCruiseControl", 10))
 
     if CP.transmissionType == TransmissionType.direct:
-=======
-    if CP.enableGasInterceptor:
-      signals.append(("INTERCEPTOR_GAS", "GAS_SENSOR"))
-      signals.append(("INTERCEPTOR_GAS2", "GAS_SENSOR"))
-      checks.append(("GAS_SENSOR", 50))
-
-    if CP.carFingerprint in EV_CAR:
->>>>>>> 5c4f119f
       signals.append(("RegenPaddle", "EBCMRegenPaddle"))
       checks.append(("EBCMRegenPaddle", 50))
-      
+
     if CP.enableGasInterceptor:
       signals.append(("INTERCEPTOR_GAS", "GAS_SENSOR"))
       signals.append(("INTERCEPTOR_GAS2", "GAS_SENSOR"))
@@ -227,30 +187,10 @@
     ]
 
     checks = [
-<<<<<<< HEAD
       # TODO: Test this to ensure Dashcam mode works
       # TODO: This check causes false startup errors and console spamming...
       ("ASCMLKASteeringCmd", 0 if passive else 10), # 10 Hz is the stock inactive rate (every 100ms).
       #                             While active 50 Hz (every 20 ms) is normal
       #                             EPS will tolerate around 200ms when active before faulting
     ]
-    return CANParser(DBC[CP.carFingerprint]["pt"], signals, checks, CanBus.LOOPBACK, passive)
-=======
-      ("ASCMLKASteeringCmd", 1),
-    ]
-
-    return CANParser(DBC[CP.carFingerprint]["pt"], signals, checks, CanBus.LOOPBACK)
-
-  @staticmethod
-  def get_body_can_parser(CP):
-    #OBD2 Harness only
-    signals = [
-      
-    ]
-
-    checks = [
-      
-    ]
-    
-    return CANParser(DBC[CP.carFingerprint]["body"], signals, checks, CanBus.SW_GMLAN)
->>>>>>> 5c4f119f
+    return CANParser(DBC[CP.carFingerprint]["pt"], signals, checks, CanBus.LOOPBACK, passive)