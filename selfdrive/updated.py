--- conflicted
+++ resolved
@@ -52,15 +52,10 @@
 OVERLAY_MERGED = os.path.join(STAGING_ROOT, "merged")
 FINALIZED = os.path.join(STAGING_ROOT, "finalized")
 
-<<<<<<< HEAD
+OVERLAY_INIT = Path(os.path.join(BASEDIR, ".overlay_init"))
+
 DAYS_NO_CONNECTIVITY_MAX = 9999     # do not allow to engage after this many days
 DAYS_NO_CONNECTIVITY_PROMPT = 9999  # send an offroad prompt after this many days
-=======
-OVERLAY_INIT = Path(os.path.join(BASEDIR, ".overlay_init"))
-
-DAYS_NO_CONNECTIVITY_MAX = 14     # do not allow to engage after this many days
-DAYS_NO_CONNECTIVITY_PROMPT = 10  # send an offroad prompt after this many days
->>>>>>> a124fa22
 
 class WaitTimeHelper:
   def __init__(self):
