--- conflicted
+++ resolved
@@ -1,24 +1,15 @@
 #!/usr/bin/env python3
 import importlib
 import math
-<<<<<<< HEAD
-from collections import defaultdict, deque
-from typing import Type
-=======
 from collections import deque
-from typing import Optional, Dict, Any
->>>>>>> a61df2bd
+from typing import Optional, Dict, Any, Type
 
 import capnp
 from cereal import messaging, log, car
 from common.numpy_fast import interp
 from common.params import Params
 from common.realtime import Ratekeeper, Priority, config_realtime_process
-<<<<<<< HEAD
 from selfdrive.car.interfaces import RadarInterfaceBase
-from selfdrive.controls.lib.radar_helpers import Cluster, Track, RADAR_TO_CAMERA
-=======
->>>>>>> a61df2bd
 from system.swaglog import cloudlog
 
 from common.kalman.simple_kalman import KF1D
