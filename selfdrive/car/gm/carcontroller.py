--- conflicted
+++ resolved
@@ -1,7 +1,6 @@
 import math
 from cereal import car
 from common.conversions import Conversions as CV
-<<<<<<< HEAD
 from common.realtime import DT_CTRL
 from opendbc.can.packer import CANPacker
 from common.numpy_fast import interp, clip
@@ -9,15 +8,6 @@
 from selfdrive.car.gm import gmcan
 from system.swaglog import cloudlog
 from selfdrive.car.gm.values import CAMERA_ACC_CAR, CC_ONLY_CAR, DBC, NO_ASCM, CanBus, CarControllerParams, CruiseButtons, EV_CAR
-=======
-from common.numpy_fast import interp, clip
-from common.realtime import DT_CTRL
-from opendbc.can.packer import CANPacker
-from selfdrive.car import apply_std_steer_torque_limits, create_gas_interceptor_command
-from selfdrive.car.gm import gmcan
-from selfdrive.car.gm.values import CAMERA_ACC_CAR, CC_ONLY_CAR, DBC, CanBus, CarControllerParams, CruiseButtons, EV_CAR
-from system.swaglog import cloudlog
->>>>>>> dc7df366
 
 VisualAlert = car.CarControl.HUDControl.VisualAlert
 NetworkLocation = car.CarParams.NetworkLocation
@@ -111,11 +101,7 @@
           if singlePedalMode:
             # In L Mode, Pedal applies regen at a fixed coast-point (TODO: max regen in L mode may be different per car)
             # This will apply to EVs in L mode.
-<<<<<<< HEAD
             # accel values below zero down to a cutoff point
-=======
-            # accel values below zero down to a cutoff point 
->>>>>>> dc7df366
             #  that approximates the percentage of braking regen can handle should be scaled between 0 and the coast-point
             # accell values below this point will need to be add-on future hijacked AEB
             # TODO: Determine (or guess) at regen precentage
@@ -125,15 +111,9 @@
             #-1-------AEB------0----regen---0.15-------accel----------+1
             # Shrink gas request to 0.85, have it start at 0.2
             # Shrink brake request to 0.85, first 0.15 gives regen, rest gives AEB
-<<<<<<< HEAD
 
             zero = 0.15625 # 40/256
 
-=======
-            
-            zero = 0.15625 # 40/256
-            
->>>>>>> dc7df366
             if (actuators.accel > 0.):
               # Scales the accel from 0-1 to 0.156-1
               pedal_gas = clip(((1-zero) * actuators.accel + zero), 0., 1.)
@@ -143,7 +123,6 @@
               # aeb = actuators.brake*(1-zero)-regen # For use later, braking more than regen
           else:
             pedal_gas = clip(actuators.accel, 0., 1.)
-<<<<<<< HEAD
 
 
           # apply pedal hysteresis and clip the final output to valid values.
@@ -155,19 +134,6 @@
 
           idx = (self.frame // 4) % 4
           can_sends.append(create_gas_interceptor_command2(self.packer_pt, CC.longActive, pedal_gas, idx))
-=======
-            
-          
-          # apply pedal hysteresis and clip the final output to valid values.
-          pedal_final, self.pedal_steady = actuator_hystereses(pedal_gas, self.pedal_steady)
-          pedal_gas = clip(pedal_final, 0., 1.)
-          
-          if not CC.longActive:
-            pedal_gas = 0.0 # May not be needed with the enable param
-            
-          idx = (self.frame // 4) % 4
-          can_sends.append(create_gas_interceptor_command(self.packer_pt, pedal_gas, idx))
->>>>>>> dc7df366
           # END INTERCEPTOR ############################
         elif CC.longActive and self.CP.carFingerprint in CC_ONLY_CAR:
           # BEGIN CC-ACC ######
@@ -177,24 +143,14 @@
           # 1 mph = 0.44704 m/s
           # 1 m/s = 2.23694 mph
           #speedDiffMS = actuators.speed - CS.out.cruiseState.speed
-<<<<<<< HEAD
-
-=======
-          
->>>>>>> dc7df366
+
           # TODO: Apparently there are rounding issues.
           speedSetPoint = int(round(CS.out.cruiseState.speed * CV.MS_TO_MPH))
           speedActuator = math.floor(actuators.speed * CV.MS_TO_MPH)
           speedDiff = (speedActuator - speedSetPoint)
-<<<<<<< HEAD
 
           cruiseBtn = CruiseButtons.INIT
 
-=======
-          
-          cruiseBtn = CruiseButtons.INIT
-          
->>>>>>> dc7df366
           # We will spam the up/down buttons till we reach the desired speed
           if speedDiff > 0:
             cloudlog.error(f"CC Set Speed: {speedSetPoint}, Actuator Speed: {speedActuator}, Difference: {speedDiff}: Spamming Resume+")
@@ -209,11 +165,7 @@
           if (cruiseBtn != CruiseButtons.INIT) and ((self.frame - self.last_button_frame) * DT_CTRL > 0.63):
             self.last_button_frame = self.frame
             self.apply_speed = speedActuator
-<<<<<<< HEAD
             can_sends.append(gmcan.create_buttons(self.packer_pt, CanBus.POWERTRAIN, CS.buttons_counter, cruiseBtn))
-=======
-            can_sends.append(gmcan.create_buttons(self.packer_pt, CanBus.POWERTRAIN, CS.buttons_counter, cruiseBtn))          
->>>>>>> dc7df366
           # END CC-ACC #######
         elif self.CP.carFingerprint not in CAMERA_ACC_CAR:
           if self.CP.carFingerprint in EV_CAR:
