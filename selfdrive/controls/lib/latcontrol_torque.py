import math

from cereal import log
from common.numpy_fast import interp
from selfdrive.controls.lib.latcontrol import LatControl, MIN_STEER_SPEED
from selfdrive.controls.lib.pid import PIDController
from selfdrive.controls.lib.vehicle_model import ACCELERATION_DUE_TO_GRAVITY

# At higher speeds (25+mph) we can assume:
# Lateral acceleration achieved by a specific car correlates to
# torque applied to the steering rack. It does not correlate to
# wheel slip, or to speed.

# This controller applies torque to achieve desired lateral
# accelerations. To compensate for the low speed effects we
# use a LOW_SPEED_FACTOR in the error. Additionally, there is
# friction in the steering wheel that needs to be overcome to
# move it at all, this is compensated for too.


class LatControlTorque(LatControl):
  def __init__(self, CP, CI):
    super().__init__(CP, CI)
<<<<<<< HEAD
    self.torque_params = CP.lateralTuning.torque
    self.pid = PIDController(self.torque_params.kp, self.torque_params.ki,
                             k_f=self.torque_params.kf, pos_limit=self.steer_max, neg_limit=-self.steer_max)
    self.torque_from_lateral_accel = CI.torque_from_lateral_accel()
    self.use_steering_angle = self.torque_params.useSteeringAngle
    self.steering_angle_deadzone_deg = self.torque_params.steeringAngleDeadzoneDeg

  def update_live_torque_params(self, latAccelFactor, latAccelOffset, friction):
    self.torque_params.latAccelFactor = latAccelFactor
    self.torque_params.latAccelOffset = latAccelOffset
    self.torque_params.friction = friction

  def update(self, active, CS, VM, params, last_actuators, steer_limited, desired_curvature, desired_curvature_rate, llk):
=======
    self.CP = CP
    self.pid = PIDController(CP.lateralTuning.torque.kp, CP.lateralTuning.torque.ki, k_d=CP.lateralTuning.torque.kd,
                             k_f=CP.lateralTuning.torque.kf, pos_limit=self.steer_max, neg_limit=-self.steer_max)
    self.get_steer_feedforward = CI.get_steer_feedforward_function_torque()
    self.use_steering_angle = CP.lateralTuning.torque.useSteeringAngle
    self.friction = CP.lateralTuning.torque.friction
    self.kf = CP.lateralTuning.torque.kf
    self.kf_left_factor = 1. if (CP.lateralTuning.torque.kfLeft <= 0. or self.kf == 0.) else CP.lateralTuning.torque.kfLeft / self.kf
    self.steering_angle_deadzone_deg = CP.lateralTuning.torque.steeringAngleDeadzoneDeg
    self.get_steer_feedforward = CI.get_steer_feedforward_function_torque()

  def reset(self):
    super().reset()
    self.pid.reset()

  def update(self, active, CS, VM, params, last_actuators, desired_curvature, desired_curvature_rate, llk):
>>>>>>> 5c4f119f
    pid_log = log.ControlsState.LateralTorqueState.new_message()

    if CS.vEgo < MIN_STEER_SPEED or not active:
      output_torque = 0.0
      pid_log.active = False
    else:
      if self.use_steering_angle:
        actual_curvature = -VM.calc_curvature(math.radians(CS.steeringAngleDeg - params.angleOffsetDeg), CS.vEgo, params.roll)
        curvature_deadzone = abs(VM.calc_curvature(math.radians(self.steering_angle_deadzone_deg), CS.vEgo, 0.0))
      else:
        actual_curvature_vm = -VM.calc_curvature(math.radians(CS.steeringAngleDeg - params.angleOffsetDeg), CS.vEgo, params.roll)
        actual_curvature_llk = llk.angularVelocityCalibrated.value[2] / CS.vEgo
        actual_curvature = interp(CS.vEgo, [2.0, 5.0], [actual_curvature_vm, actual_curvature_llk])
        curvature_deadzone = 0.0
      desired_lateral_accel = desired_curvature * CS.vEgo ** 2

      # desired rate is the desired rate of change in the setpoint, not the absolute desired curvature
<<<<<<< HEAD
      # desired_lateral_jerk = desired_curvature_rate * CS.vEgo ** 2
=======
      desired_lateral_jerk = desired_curvature_rate * CS.vEgo ** 2
>>>>>>> 5c4f119f
      actual_lateral_accel = actual_curvature * CS.vEgo ** 2
      lateral_accel_deadzone = curvature_deadzone * CS.vEgo ** 2

      low_speed_factor = interp(CS.vEgo, [0, 10, 20], [500, 500, 200])
      setpoint = desired_lateral_accel + low_speed_factor * desired_curvature
      measurement = actual_lateral_accel + low_speed_factor * actual_curvature
      error = setpoint - measurement
      gravity_adjusted_lateral_accel = desired_lateral_accel - params.roll * ACCELERATION_DUE_TO_GRAVITY
      pid_log.error = self.torque_from_lateral_accel(error, self.torque_params, error, lateral_accel_deadzone, friction_compensation=False)
      ff = self.torque_from_lateral_accel(gravity_adjusted_lateral_accel, self.torque_params, error, lateral_accel_deadzone, friction_compensation=True)

<<<<<<< HEAD
      freeze_integrator = steer_limited or CS.steeringPressed or CS.vEgo < 5
      output_torque = self.pid.update(pid_log.error,
=======
      ff = self.get_steer_feedforward(desired_lateral_accel - params.roll * ACCELERATION_DUE_TO_GRAVITY, CS.vEgo)
      # convert friction into lateral accel units for feedforward
      friction_compensation = interp(desired_lateral_jerk, [-FRICTION_THRESHOLD, FRICTION_THRESHOLD], [-self.friction, self.friction])
      ff += friction_compensation #/ self.kf
      # switch to left feedforward (negative curvature)
      if desired_curvature < 0.:
        ff *= self.kf_left_factor
      freeze_integrator = CS.steeringRateLimited or CS.steeringPressed or CS.vEgo < 5
      output_torque = self.pid.update(error,
>>>>>>> 5c4f119f
                                      feedforward=ff,
                                      speed=CS.vEgo,
                                      freeze_integrator=freeze_integrator)

      pid_log.active = True
      pid_log.p = self.pid.p
      pid_log.i = self.pid.i
      pid_log.d = self.pid.d
      pid_log.f = self.pid.f
      pid_log.output = -output_torque
      pid_log.actualLateralAccel = actual_lateral_accel
      pid_log.desiredLateralAccel = desired_lateral_accel
      pid_log.saturated = self._check_saturation(self.steer_max - abs(output_torque) < 1e-3, CS, steer_limited)

    # TODO left is positive in this convention
    return -output_torque, 0.0, pid_log<|MERGE_RESOLUTION|>--- conflicted
+++ resolved
@@ -4,6 +4,7 @@
 from common.numpy_fast import interp
 from selfdrive.controls.lib.latcontrol import LatControl, MIN_STEER_SPEED
 from selfdrive.controls.lib.pid import PIDController
+from selfdrive.controls.lib.drive_helpers import apply_deadzone
 from selfdrive.controls.lib.vehicle_model import ACCELERATION_DUE_TO_GRAVITY
 
 # At higher speeds (25+mph) we can assume:
@@ -18,24 +19,11 @@
 # move it at all, this is compensated for too.
 
 
+FRICTION_THRESHOLD = 0.2
+
 class LatControlTorque(LatControl):
   def __init__(self, CP, CI):
     super().__init__(CP, CI)
-<<<<<<< HEAD
-    self.torque_params = CP.lateralTuning.torque
-    self.pid = PIDController(self.torque_params.kp, self.torque_params.ki,
-                             k_f=self.torque_params.kf, pos_limit=self.steer_max, neg_limit=-self.steer_max)
-    self.torque_from_lateral_accel = CI.torque_from_lateral_accel()
-    self.use_steering_angle = self.torque_params.useSteeringAngle
-    self.steering_angle_deadzone_deg = self.torque_params.steeringAngleDeadzoneDeg
-
-  def update_live_torque_params(self, latAccelFactor, latAccelOffset, friction):
-    self.torque_params.latAccelFactor = latAccelFactor
-    self.torque_params.latAccelOffset = latAccelOffset
-    self.torque_params.friction = friction
-
-  def update(self, active, CS, VM, params, last_actuators, steer_limited, desired_curvature, desired_curvature_rate, llk):
-=======
     self.CP = CP
     self.pid = PIDController(CP.lateralTuning.torque.kp, CP.lateralTuning.torque.ki, k_d=CP.lateralTuning.torque.kd,
                              k_f=CP.lateralTuning.torque.kf, pos_limit=self.steer_max, neg_limit=-self.steer_max)
@@ -47,12 +35,22 @@
     self.steering_angle_deadzone_deg = CP.lateralTuning.torque.steeringAngleDeadzoneDeg
     self.get_steer_feedforward = CI.get_steer_feedforward_function_torque()
 
-  def reset(self):
+    self.torque_params = CP.lateralTuning.torque
+    self.torque_from_lateral_accel = CI.torque_from_lateral_accel()
+    self.use_steering_angle = self.torque_params.useSteeringAngle
+    self.steering_angle_deadzone_deg = self.torque_params.steeringAngleDeadzoneDeg
+
+
+def reset(self):
     super().reset()
     self.pid.reset()
 
+  def update_live_torque_params(self, latAccelFactor, latAccelOffset, friction):
+    self.torque_params.latAccelFactor = latAccelFactor
+    self.torque_params.latAccelOffset = latAccelOffset
+    self.torque_params.friction = friction
+
   def update(self, active, CS, VM, params, last_actuators, desired_curvature, desired_curvature_rate, llk):
->>>>>>> 5c4f119f
     pid_log = log.ControlsState.LateralTorqueState.new_message()
 
     if CS.vEgo < MIN_STEER_SPEED or not active:
@@ -70,26 +68,17 @@
       desired_lateral_accel = desired_curvature * CS.vEgo ** 2
 
       # desired rate is the desired rate of change in the setpoint, not the absolute desired curvature
-<<<<<<< HEAD
-      # desired_lateral_jerk = desired_curvature_rate * CS.vEgo ** 2
-=======
       desired_lateral_jerk = desired_curvature_rate * CS.vEgo ** 2
->>>>>>> 5c4f119f
       actual_lateral_accel = actual_curvature * CS.vEgo ** 2
       lateral_accel_deadzone = curvature_deadzone * CS.vEgo ** 2
 
-      low_speed_factor = interp(CS.vEgo, [0, 10, 20], [500, 500, 200])
+
+      low_speed_factor = interp(CS.vEgo, [0, 15], [500, 0])
       setpoint = desired_lateral_accel + low_speed_factor * desired_curvature
       measurement = actual_lateral_accel + low_speed_factor * actual_curvature
-      error = setpoint - measurement
-      gravity_adjusted_lateral_accel = desired_lateral_accel - params.roll * ACCELERATION_DUE_TO_GRAVITY
-      pid_log.error = self.torque_from_lateral_accel(error, self.torque_params, error, lateral_accel_deadzone, friction_compensation=False)
-      ff = self.torque_from_lateral_accel(gravity_adjusted_lateral_accel, self.torque_params, error, lateral_accel_deadzone, friction_compensation=True)
+      error = apply_deadzone(setpoint - measurement, lateral_accel_deadzone)
+      pid_log.error = error
 
-<<<<<<< HEAD
-      freeze_integrator = steer_limited or CS.steeringPressed or CS.vEgo < 5
-      output_torque = self.pid.update(pid_log.error,
-=======
       ff = self.get_steer_feedforward(desired_lateral_accel - params.roll * ACCELERATION_DUE_TO_GRAVITY, CS.vEgo)
       # convert friction into lateral accel units for feedforward
       friction_compensation = interp(desired_lateral_jerk, [-FRICTION_THRESHOLD, FRICTION_THRESHOLD], [-self.friction, self.friction])
@@ -99,7 +88,6 @@
         ff *= self.kf_left_factor
       freeze_integrator = CS.steeringRateLimited or CS.steeringPressed or CS.vEgo < 5
       output_torque = self.pid.update(error,
->>>>>>> 5c4f119f
                                       feedforward=ff,
                                       speed=CS.vEgo,
                                       freeze_integrator=freeze_integrator)
