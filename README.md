--- conflicted
+++ resolved
@@ -40,13 +40,8 @@
 - [x] [✅] Alternate sound effect set
 - [x] [✅] Mute engage and disengage sounds
 - [x] [✅] Coasting: OP will still brake behind a lead car and to slow down for curves, but will not apply engine/regen/friction brakes in order to keep the set speed (by user or map speed limit)
-<<<<<<< HEAD
-    * Toggle coasting while driving by tapping the brake indicator (if enabled)
-    * A "+" after the max speed (and/or a white circle around the brake indicator) indicates that coasting is enabled
-=======
     * Toggle coasting while driving by tapping the max speed indicator
     * A "+" after the max speed indicates that coasting is enabled
->>>>>>> fbf212b7
     * *Can be a bit rough on the brakes when following downhill over set speed; recommend to disable if uncomfortable when constantly following downhill*
 - [x] [✅] Brake when 15% over set speed when coasting enabled
 - [x] [✅] Nudgeless lane change: OP will start lane change automatically in direction of blinker after blinker on for 3s
